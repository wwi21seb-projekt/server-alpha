package handlers

import (
	"context"
	"errors"
	"math/rand"
	"net/http"
	"strconv"
	"time"

	"github.com/go-chi/chi/v5"
	"github.com/golang-jwt/jwt/v5"
	"github.com/jackc/pgx/v5"
	"github.com/jackc/pgx/v5/pgtype"
	log "github.com/sirupsen/logrus"

	"github.com/google/uuid"
	"golang.org/x/crypto/bcrypt"

	"server-alpha/internal/managers"
	"server-alpha/internal/schemas"
	"server-alpha/internal/utils"
)

type UserHdl interface {
	RegisterUser(w http.ResponseWriter, r *http.Request)
	ActivateUser(w http.ResponseWriter, r *http.Request)
	ResendToken(w http.ResponseWriter, r *http.Request)
	LoginUser(w http.ResponseWriter, r *http.Request)
	HandleGetUserRequest(w http.ResponseWriter, r *http.Request)
	Subscribe(w http.ResponseWriter, r *http.Request)
	Unsubscribe(w http.ResponseWriter, r *http.Request)
	SearchUsers(w http.ResponseWriter, r *http.Request)
	ChangeTrivialInformation(w http.ResponseWriter, r *http.Request)
	ChangePassword(w http.ResponseWriter, r *http.Request)
<<<<<<< HEAD
	RetrieveUserPosts(w http.ResponseWriter, r *http.Request)
=======
	RefreshToken(w http.ResponseWriter, r *http.Request)
>>>>>>> a62d9943
}

type UserHandler struct {
	DatabaseManager managers.DatabaseMgr
	JWTManager      managers.JWTMgr
	MailManager     managers.MailMgr
	Validator       *utils.Validator
}

func NewUserHandler(databaseManager *managers.DatabaseMgr, jwtManager *managers.JWTMgr, mailManager *managers.MailMgr) UserHdl {
	return &UserHandler{
		DatabaseManager: *databaseManager,
		JWTManager:      *jwtManager,
		MailManager:     *mailManager,
		Validator:       utils.GetValidator(),
	}
}

var errInvalidToken = errors.New("invalid token")

// RegisterUser registers a new user and sends an activation token to the user's email.
func (handler *UserHandler) RegisterUser(w http.ResponseWriter, r *http.Request) {
	// Begin a new transaction
	tx, transactionCtx, cancel := utils.BeginTransaction(w, r, handler.DatabaseManager.GetPool())
	if tx == nil || transactionCtx == nil {
		return
	}
	var err error
	defer utils.RollbackTransaction(w, tx, transactionCtx, cancel, err)

	// Decode the request body into the registration request struct
	registrationRequest := &schemas.RegistrationRequest{}
	if err = utils.DecodeRequestBody(w, r, registrationRequest); err != nil {
		return
	}

	// Validate the registration request struct using the validator
	if err = utils.ValidateStruct(w, registrationRequest); err != nil {
		return
	}

	// Check if the username or email is taken
	if err = checkUsernameEmailTaken(transactionCtx, w, tx, registrationRequest.Username, registrationRequest.Email); err != nil {
		return
	}

	// Check if the email exists
	/* CURRENTLY NOT WORKING
	if !handler.Validator.VerifyEmail(registrationRequest.Email) {
		utils.WriteAndLogError(w, schemas.EmailUnreachable, http.StatusBadRequest, errors.New("body invalid"))
		return
	}
	*/

	hashedPassword, err := bcrypt.GenerateFromPassword([]byte(registrationRequest.Password), bcrypt.DefaultCost)
	if err != nil {
		utils.WriteAndLogError(w, schemas.InternalServerError, http.StatusInternalServerError, err)
		return
	}

	// Insert the user into the database
	userId := uuid.New()
	createdAt := time.Now()
	expiresAt := createdAt.Add(168 * time.Hour)

	queryString := "INSERT INTO alpha_schema.users (user_id, username, nickname, email, password, created_at, expires_at, status, profile_picture_url) VALUES ($1, $2, $3, $4, $5, $6, $7,$8,$9)"
	if _, err = tx.Exec(transactionCtx, queryString, userId, registrationRequest.Username, registrationRequest.Nickname, registrationRequest.Email, hashedPassword, createdAt, expiresAt, "", ""); err != nil {
		utils.WriteAndLogError(w, schemas.DatabaseError, http.StatusInternalServerError, err)
		return
	}

	// Generate a token for the user
	if err = generateAndSendToken(transactionCtx, w, handler, tx, registrationRequest.Email, registrationRequest.Username, userId.String()); err != nil {
		return
	}

	// Commit the transaction
	if err = utils.CommitTransaction(w, tx, transactionCtx, cancel); err != nil {
		return
	}

	userDto := &schemas.UserDTO{
		Username: registrationRequest.Username,
		Nickname: registrationRequest.Nickname,
		Email:    registrationRequest.Email,
	}

	// Send success response
	utils.WriteAndLogResponse(w, userDto, http.StatusCreated)
}

// ActivateUser activates the user specified in the path.
func (handler *UserHandler) ActivateUser(w http.ResponseWriter, r *http.Request) {
	// Begin a new transaction
	tx, transactionCtx, cancel := utils.BeginTransaction(w, r, handler.DatabaseManager.GetPool())
	if tx == nil || transactionCtx == nil {
		return
	}
	var err error
	defer utils.RollbackTransaction(w, tx, transactionCtx, cancel, err)

	// Decode the request body into the activation request struct
	activationRequest := &schemas.ActivationRequest{}
	if err := utils.DecodeRequestBody(w, r, activationRequest); err != nil {
		return
	}

	// Get username from path
	username := chi.URLParam(r, utils.UsernameKey)

	// Validate the activation request struct using the validator
	if err := utils.ValidateStruct(w, activationRequest); err != nil {
		return
	}

	// Get the user ID
	_, userID, errorOccurred := retrieveUserIdAndEmail(transactionCtx, w, tx, username)
	if errorOccurred {
		return
	}

	// Check if the user is activated
	if _, activated, err := checkUserExistenceAndActivation(transactionCtx, w, tx, username); err != nil {
		return
	} else if activated {
		utils.WriteAndLogError(w, schemas.UserAlreadyActivated, http.StatusAlreadyReported, errors.New("already activated"))
		return
	}

	// Check if the token is valid
	if err := checkTokenValidity(transactionCtx, w, tx, activationRequest.Token, username); err != nil {
		return
	}

	// Activate the user
	queryString := "UPDATE alpha_schema.users SET activated_at = $1 WHERE user_id = $2"
	if _, err := tx.Exec(transactionCtx, queryString, time.Now(), userID); err != nil {
		utils.WriteAndLogError(w, schemas.DatabaseError, http.StatusInternalServerError, err)
		return
	}

	// Delete the token
	queryString = "DELETE FROM alpha_schema.activation_tokens WHERE token = $1"
	if _, err := tx.Exec(transactionCtx, queryString, activationRequest.Token); err != nil {
		utils.WriteAndLogError(w, schemas.DatabaseError, http.StatusInternalServerError, err)
		return
	}

	// Generate token pair
	tokenDto, err := generateTokenPair(handler, userID.String(), username)
	if err != nil {
		utils.WriteAndLogError(w, schemas.InternalServerError, http.StatusInternalServerError, err)
		return
	}

	if err := utils.CommitTransaction(w, tx, transactionCtx, cancel); err != nil {
		return
	}

	utils.WriteAndLogResponse(w, tokenDto, http.StatusOK)
}

// ResendToken resends the activation token to the user specified in the path.
func (handler *UserHandler) ResendToken(w http.ResponseWriter, r *http.Request) {
	// Begin a new transaction
	tx, transactionCtx, cancel := utils.BeginTransaction(w, r, handler.DatabaseManager.GetPool())
	if tx == nil || transactionCtx == nil {
		return
	}
	var err error
	defer utils.RollbackTransaction(w, tx, transactionCtx, cancel, err)

	// Get username from path
	username := chi.URLParam(r, utils.UsernameKey)

	email, userId, errorOccurred := retrieveUserIdAndEmail(transactionCtx, w, tx, username)
	if errorOccurred {
		return
	}

	// Check if the user is activated
	if _, activated, err := checkUserExistenceAndActivation(transactionCtx, w, tx, username); err != nil {
		return
	} else if activated {
		utils.WriteAndLogError(w, schemas.UserAlreadyActivated, http.StatusAlreadyReported, errors.New("already activated"))
		return
	}

	// Generate a new token and send it to the user
	if err := generateAndSendToken(transactionCtx, w, handler, tx, email, username, userId.String()); err != nil {
		return
	}

	// Commit the transaction
	if err := utils.CommitTransaction(w, tx, transactionCtx, cancel); err != nil {
		return
	}

	w.WriteHeader(http.StatusNoContent)
}

// ChangeTrivialInformation changes the nickname and status of the user specified in the path.
func (handler *UserHandler) ChangeTrivialInformation(w http.ResponseWriter, r *http.Request) {
	// Begin a new transaction
	tx, transactionCtx, cancel := utils.BeginTransaction(w, r, handler.DatabaseManager.GetPool())
	if tx == nil || transactionCtx == nil {
		return
	}
	var err error
	defer utils.RollbackTransaction(w, tx, transactionCtx, cancel, err)

	// Decode the request body into the nickname change request struct
	changeTrivialInformationRequest := &schemas.ChangeTrivialInformationRequest{}
	if err := utils.DecodeRequestBody(w, r, changeTrivialInformationRequest); err != nil {
		return
	}

	// Validate the nickname change request struct using the validator
	if err := utils.ValidateStruct(w, changeTrivialInformationRequest); err != nil {
		return
	}

	// Get the user ID from the JWT token
	claims, ok := r.Context().Value(utils.ClaimsKey).(jwt.MapClaims)
	if !ok {
		utils.WriteAndLogError(w, schemas.Unauthorized, http.StatusUnauthorized, errors.New("unauthorized"))
		return
	}
	userId := claims["sub"].(string)

	// Change the user's nickname and status
	queryString := "UPDATE alpha_schema.users SET nickname = $1, status = $2 WHERE user_id = $3"
	if _, err := tx.Exec(transactionCtx, queryString, changeTrivialInformationRequest.NewNickname, changeTrivialInformationRequest.Status, userId); err != nil {
		utils.WriteAndLogError(w, schemas.DatabaseError, http.StatusInternalServerError, err)
		return
	}

	// Retrieve the updated user
	UserNicknameAndStatusDTO := &schemas.UserNicknameAndStatusDTO{}
	UserNicknameAndStatusDTO.Nickname = changeTrivialInformationRequest.NewNickname
	UserNicknameAndStatusDTO.Status = changeTrivialInformationRequest.Status

	if err := utils.CommitTransaction(w, tx, transactionCtx, cancel); err != nil {
		return
	}

	// Send the updated user in the response
	utils.WriteAndLogResponse(w, UserNicknameAndStatusDTO, http.StatusOK)
}

// ChangePassword changes the password of the user specified in the path.
func (handler *UserHandler) ChangePassword(w http.ResponseWriter, r *http.Request) {
	// Begin a new transaction
	tx, transactionCtx, cancel := utils.BeginTransaction(w, r, handler.DatabaseManager.GetPool())
	if tx == nil || transactionCtx == nil {
		return
	}
	var err error
	defer utils.RollbackTransaction(w, tx, transactionCtx, cancel, err)

	// Decode the request body into the password change request struct
	passwordChangeRequest := &schemas.ChangePasswordRequest{}
	if err = utils.DecodeRequestBody(w, r, passwordChangeRequest); err != nil {
		return
	}

	// Validate the password change request struct using the validator
	if err = utils.ValidateStruct(w, passwordChangeRequest); err != nil {
		return
	}

	// Get the user ID from the JWT token
	claims, ok := r.Context().Value(utils.ClaimsKey).(jwt.MapClaims)
	if !ok {
		utils.WriteAndLogError(w, schemas.Unauthorized, http.StatusUnauthorized, errors.New("unauthorized"))
		return
	}
	username := claims["username"].(string)
	userId := claims["sub"].(string)

	// Check if old password is correct
	if err = checkPassword(transactionCtx, w, tx, username, passwordChangeRequest.OldPassword); err != nil {
		return
	}

	// Hash the new password
	hashedPassword, err := bcrypt.GenerateFromPassword([]byte(passwordChangeRequest.NewPassword), bcrypt.DefaultCost)
	if err != nil {
		utils.WriteAndLogError(w, schemas.InternalServerError, http.StatusInternalServerError, err)
		return
	}

	// Update the user's password in the database
	queryString := "UPDATE alpha_schema.users SET password = $1 WHERE user_id = $2"
	if _, err = tx.Exec(transactionCtx, queryString, hashedPassword, userId); err != nil {
		utils.WriteAndLogError(w, schemas.DatabaseError, http.StatusInternalServerError, err)
		return
	}

	// Commit the transaction
	if err = utils.CommitTransaction(w, tx, transactionCtx, cancel); err != nil {
		return
	}

	// Send success response
	w.WriteHeader(http.StatusNoContent)
}

// LoginUser logs in the user specified in the request body and returns a token pair.
func (handler *UserHandler) LoginUser(w http.ResponseWriter, r *http.Request) {
	// Begin a new transaction
	tx, transactionCtx, cancel := utils.BeginTransaction(w, r, handler.DatabaseManager.GetPool())
	if tx == nil || transactionCtx == nil {
		return
	}
	var err error
	defer utils.RollbackTransaction(w, tx, transactionCtx, cancel, err)

	// Decode the request body into the login request struct
	loginRequest := &schemas.LoginRequest{}
	if err := utils.DecodeRequestBody(w, r, loginRequest); err != nil {
		return
	}

	// Validate the registration request struct using the validator
	if err := utils.ValidateStruct(w, loginRequest); err != nil {
		return
	}

	// Check if user exists and if yes, if he is activated
	exists, activated, err := checkUserExistenceAndActivation(transactionCtx, w, tx, loginRequest.Username)
	if err != nil {
		return
	}

	if !exists {
		utils.WriteAndLogError(w, schemas.InvalidCredentials, 404, errors.New("username does not exist"))
		return
	}

	if !activated {
		utils.WriteAndLogError(w, schemas.UserNotActivated, 403, errors.New("user not activated"))
		return
	}

	// Check if password is correct
	if err = checkPassword(transactionCtx, w, tx, loginRequest.Username, loginRequest.Password); err != nil {
		return
	}

	// Get the user ID
	_, userId, errorOccurred := retrieveUserIdAndEmail(transactionCtx, w, tx, loginRequest.Username)
	if errorOccurred {
		return
	}

	// Generate token pair
	tokenDto, err := generateTokenPair(handler, userId.String(), loginRequest.Username)
	if err != nil {
		utils.WriteAndLogError(w, schemas.InternalServerError, http.StatusInternalServerError, err)
		return

	}

	// Commit the transaction
	if err = utils.CommitTransaction(w, tx, transactionCtx, cancel); err != nil {
		return
	}

	// Send success response
	utils.WriteAndLogResponse(w, tokenDto, http.StatusOK)
}

// HandleGetUserRequest returns the user profile of the user specified in the path.
func (handler *UserHandler) HandleGetUserRequest(w http.ResponseWriter, r *http.Request) {
	ctx, cancel := context.WithDeadline(r.Context(), time.Now().Add(10*time.Second))
	defer func() {
		if err := ctx.Err(); err != nil {
			log.Debug("Context error: ", err)
		}
		cancel()
		log.Debug("Context canceled")
	}()

	user := schemas.UserProfileDTO{}
	var userId uuid.UUID

	// Get username from path
	username := chi.URLParam(r, utils.UsernameKey)

	queryString := "SELECT user_id, username, nickname, status, profile_picture_url FROM alpha_schema.users WHERE username = $1"

	row := handler.DatabaseManager.GetPool().QueryRow(ctx, queryString, username)
	if err := row.Scan(&userId, &user.Username, &user.Nickname, &user.Status, &user.ProfilePicture); err != nil {
		utils.WriteAndLogError(w, schemas.DatabaseError, http.StatusInternalServerError, err)
		return
	}

	// Get the number of posts the user has
	queryString = "SELECT COUNT(*) FROM alpha_schema.posts WHERE author_id = $1"
	row = handler.DatabaseManager.GetPool().QueryRow(ctx, queryString, userId)
	if err := row.Scan(&user.Posts); err != nil {
		utils.WriteAndLogError(w, schemas.DatabaseError, http.StatusInternalServerError, err)
		return
	}

	// Get the number of followers the user has
	queryString = "SELECT COUNT(*) FROM alpha_schema.subscriptions WHERE subscribee_id = $1"
	row = handler.DatabaseManager.GetPool().QueryRow(ctx, queryString, userId)
	if err := row.Scan(&user.Follower); err != nil {
		utils.WriteAndLogError(w, schemas.DatabaseError, http.StatusInternalServerError, err)
		return
	}

	// Get the number of users the user is following
	queryString = "SELECT COUNT(*) FROM alpha_schema.subscriptions WHERE subscriber_id = $1"
	row = handler.DatabaseManager.GetPool().QueryRow(ctx, queryString, userId)
	if err := row.Scan(&user.Following); err != nil {
		utils.WriteAndLogError(w, schemas.DatabaseError, http.StatusInternalServerError, err)
		return
	}

	// Get the user ID from the JWT token
	claims := r.Context().Value(utils.ClaimsKey).(jwt.MapClaims)
	jwtUserId := claims["sub"].(string)

	// Get the subscription ID
	queryString = "SELECT subscription_id FROM alpha_schema.subscriptions WHERE subscriber_id = $1 AND subscribee_id = $2"
	row = handler.DatabaseManager.GetPool().QueryRow(ctx, queryString, jwtUserId, userId)
	if err := row.Scan(&user.SubscriptionId); err != nil {
		user.SubscriptionId = nil
	}

	// Send success response
	utils.WriteAndLogResponse(w, user, http.StatusOK)
}

// Subscribe creates a new subscription between the current user and the username specified in the request body.
func (handler *UserHandler) Subscribe(w http.ResponseWriter, r *http.Request) {
	// Begin a new transaction
	tx, transactionCtx, cancel := utils.BeginTransaction(w, r, handler.DatabaseManager.GetPool())
	if tx == nil || transactionCtx == nil {
		return
	}
	var err error
	defer utils.RollbackTransaction(w, tx, transactionCtx, cancel, err)

	// Decode the request body into the subscription request struct
	subscriptionRequest := &schemas.SubscriptionRequest{}
	if err := utils.DecodeRequestBody(w, r, subscriptionRequest); err != nil {
		return
	}

	// Validate the subscription request struct using the validator
	if err := utils.ValidateStruct(w, subscriptionRequest); err != nil {
		return
	}

	// Get subscribeeId from request body
	queryString := "SELECT user_id FROM alpha_schema.users WHERE username = $1"
	row := tx.QueryRow(transactionCtx, queryString, subscriptionRequest.Following)
	var subscribeeId string
	if err := row.Scan(&subscribeeId); err != nil {
		if errors.Is(err, pgx.ErrNoRows) {
			utils.WriteAndLogError(w, schemas.UserNotFound, http.StatusNotFound, err)
			return
		}
		utils.WriteAndLogError(w, schemas.DatabaseError, http.StatusInternalServerError, err)
		return
	}

	// Get the user ID from the JWT token
	claims := r.Context().Value(utils.ClaimsKey).(jwt.MapClaims)
	jwtUserId := claims["sub"].(string)
	jwtUsername := claims["username"].(string)

	// Check and throw error if the user wants to subscribe to himself
	if jwtUserId == subscribeeId {
		utils.WriteAndLogError(w, schemas.SubscriptionSelfFollow, http.StatusNotAcceptable, errors.New("user cannot subscribe to himself"))
		return
	}

	// Check and throw error if the user is already subscribed to the user he wants to subscribe to
	queryString = "SELECT subscription_id FROM alpha_schema.subscriptions WHERE subscriber_id = $1 AND subscribee_id = $2"
	rows := tx.QueryRow(transactionCtx, queryString, jwtUserId, subscribeeId)
	var subscriptionId uuid.UUID
	if err := rows.Scan(&subscriptionId); err != nil {
		if !errors.Is(err, pgx.ErrNoRows) {
			utils.WriteAndLogError(w, schemas.DatabaseError, http.StatusInternalServerError, err)
			return
		}
	}

	if subscriptionId != uuid.Nil {
		utils.WriteAndLogError(w, schemas.SubscriptionAlreadyExists, http.StatusConflict, errors.New("subscription already exists"))
		return
	}

	// Subscribe the user
	queryString = "INSERT INTO alpha_schema.subscriptions (subscription_id, subscriber_id, subscribee_id, created_at) VALUES ($1, $2, $3, $4)"
	subscriptionId = uuid.New()
	createdAt := time.Now()
	if _, err := tx.Exec(transactionCtx, queryString, subscriptionId, jwtUserId, subscribeeId, createdAt); err != nil {
		log.Errorf("error while inserting subscription: %v", err)
		utils.WriteAndLogError(w, schemas.DatabaseError, http.StatusInternalServerError, err)
		return
	}

	// Send the subscription to the user
	subscriptionDto := &schemas.SubscriptionDTO{
		SubscriptionId:   subscriptionId,
		SubscriptionDate: createdAt.Format(time.RFC3339),
		Following:        subscriptionRequest.Following,
		Follower:         jwtUsername,
	}

	// Commit the transaction
	if err := utils.CommitTransaction(w, tx, transactionCtx, cancel); err != nil {
		return
	}

	// Send success response
	utils.WriteAndLogResponse(w, subscriptionDto, http.StatusCreated)
}

// Unsubscribe removes a subscription between the current user and the user specified by the subscription ID.
func (handler *UserHandler) Unsubscribe(w http.ResponseWriter, r *http.Request) {
	// Begin a new transaction
	tx, transactionCtx, cancel := utils.BeginTransaction(w, r, handler.DatabaseManager.GetPool())
	if tx == nil || transactionCtx == nil {
		return
	}
	var err error
	defer utils.RollbackTransaction(w, tx, transactionCtx, cancel, err)

	// Get the user ID from the JWT token
	claims := r.Context().Value(utils.ClaimsKey).(jwt.MapClaims)
	jwtUserId := claims["sub"].(string)

	// Get subscriptionId from path
	subscriptionId := chi.URLParam(r, utils.SubscriptionIdKey)

	// Get the subscribeeId and subscriberId from the subscriptionId
	queryString := "SELECT subscriber_id, subscribee_id FROM alpha_schema.subscriptions WHERE subscription_id = $1"
	row := tx.QueryRow(transactionCtx, queryString, subscriptionId)
	var subscriberId, subscribeeId string
	if err := row.Scan(&subscriberId, &subscribeeId); err != nil {
		if errors.Is(err, pgx.ErrNoRows) {
			utils.WriteAndLogError(w, schemas.SubscriptionNotFound, http.StatusNotFound, errors.New("subscription not found"))
			return
		}
		utils.WriteAndLogError(w, schemas.DatabaseError, http.StatusInternalServerError, err)
		return
	}

	// Check and throw error if user wants to delete someone else's subscription
	if subscriberId != jwtUserId {
		utils.WriteAndLogError(w, schemas.UnsubscribeForbidden, http.StatusForbidden, errors.New("you can only delete your own subscriptions"))
		return
	}

	// Unsubscribe the user
	queryString = "DELETE FROM alpha_schema.subscriptions WHERE subscription_id = $1"
	if _, err := tx.Exec(transactionCtx, queryString, subscriptionId); err != nil {
		if errors.Is(err, pgx.ErrNoRows) {
			utils.WriteAndLogError(w, schemas.SubscriptionNotFound, http.StatusNotFound, errors.New("subscription not found"))
			return
		}
		utils.WriteAndLogError(w, schemas.DatabaseError, http.StatusInternalServerError, err)
		return
	}

	// Commit the transaction
	if err := utils.CommitTransaction(w, tx, transactionCtx, cancel); err != nil {
		return
	}

	w.WriteHeader(http.StatusNoContent)
}

// SearchUsers returns a list of users that match the search query using query parameters using offset and limit.
func (handler *UserHandler) SearchUsers(w http.ResponseWriter, r *http.Request) {
	ctx, cancel := context.WithDeadline(r.Context(), time.Now().Add(10*time.Second))
	defer func() {
		if err := ctx.Err(); err != nil {
			log.Debug("Context error: ", err)
		}
		cancel()
		log.Debug("Context canceled")
	}()

	// Get the search query from the query parameters
	searchQuery := r.URL.Query().Get(utils.UsernameParamKey)

	offset, limit, err := parsePaginationParams(r)
	if err != nil {
		utils.WriteAndLogError(w, schemas.BadRequest, http.StatusBadRequest, err)
		return
	}

	// Get the users that match the search query
	queryString := "SELECT username, nickname, profile_picture_url, levenshtein(username, $1) as ld FROM alpha_schema.users WHERE levenshtein(username, $1) <= 5 ORDER BY ld"
	rows, err := handler.DatabaseManager.GetPool().Query(ctx, queryString, searchQuery)
	if err != nil {
		utils.WriteAndLogError(w, schemas.DatabaseError, http.StatusInternalServerError, err)
		return
	}
	defer rows.Close()

	// Create a list of users
	users := make([]schemas.AuthorDTO, 0)
	var ld int
	for rows.Next() {
		user := schemas.AuthorDTO{}
		if err := rows.Scan(&user.Username, &user.Nickname, &user.ProfilePictureURL, &ld); err != nil {
			utils.WriteAndLogError(w, schemas.DatabaseError, http.StatusInternalServerError, err)
			return
		}
		users = append(users, user)
	}

	sendPaginatedResponse(w, users, offset, limit, len(users))
}

func checkPassword(transactionCtx context.Context, w http.ResponseWriter, tx pgx.Tx, username, givenPassword string) error {
	queryString := "SELECT password, user_id FROM alpha_schema.users WHERE username = $1"
	rows, err := tx.Query(transactionCtx, queryString, username)
	if err != nil {
		utils.WriteAndLogError(w, schemas.DatabaseError, http.StatusInternalServerError, err)
		return err
	}
	defer rows.Close()

	var password string
	var userId uuid.UUID
	rows.Next() // We already asserted existence earlier, so we can assume that the row exists

	if err := rows.Scan(&password, &userId); err != nil {
		utils.WriteAndLogError(w, schemas.DatabaseError, http.StatusInternalServerError, err)
		return err
	}

	if err := bcrypt.CompareHashAndPassword([]byte(password), []byte(givenPassword)); err != nil {
		utils.WriteAndLogError(w, schemas.InvalidCredentials, http.StatusForbidden, err)
		return err
	}
	return nil
}

func (handler *UserHandler) RetrieveUserPosts(w http.ResponseWriter, r *http.Request) {
	ctx, cancel := context.WithDeadline(r.Context(), time.Now().Add(10*time.Second))
	defer func() {
		if err := ctx.Err(); err != nil {
			log.Debug("Context error: ", err)
		}
		cancel()
		log.Debug("Context canceled")
	}()

	// Get the username from URL parameter
	username := chi.URLParam(r, utils.UsernameKey)

	offset, limit, err := parsePaginationParams(r)
	if err != nil {
		utils.WriteAndLogError(w, schemas.BadRequest, http.StatusBadRequest, err)
		return
	}

	// Retrieve posts from database
	queryString := "SELECT p.post_id, p.content, p.created_at FROM alpha_schema.posts p JOIN alpha_schema.users u on " +
		"p.author_id = u.user_id WHERE u.username = $1 ORDER BY p.created_at"
	rows, err := handler.DatabaseManager.GetPool().Query(ctx, queryString, username)
	if err != nil {
		utils.WriteAndLogError(w, schemas.DatabaseError, http.StatusInternalServerError, err)
		return
	}
	defer rows.Close()

	// Create a list of posts
	posts := make([]schemas.PostDTO, 0)
	var createdAt pgtype.Timestamptz
	for rows.Next() {
		post := schemas.PostDTO{}
		if err := rows.Scan(&post.PostId, &post.Content, &createdAt); err != nil {
			utils.WriteAndLogError(w, schemas.DatabaseError, http.StatusInternalServerError, err)
			return
		}
		post.CreatedAt = createdAt.Time.Format(time.RFC3339)
		posts = append(posts, post)
	}

	sendPaginatedResponse(w, posts, offset, limit, len(posts))
}

func parsePaginationParams(r *http.Request) (int, int, error) {
	offsetString := r.URL.Query().Get(utils.OffsetParamKey)
	if offsetString == "" {
		offsetString = "0"
	}
	offset, err := strconv.Atoi(offsetString)
	if err != nil {
		return 0, 0, errors.New("offset invalid")
	}

	limitString := r.URL.Query().Get(utils.LimitParamKey)
	if limitString == "" {
		limitString = "10"
	}
	limit, err := strconv.Atoi(limitString)
	if err != nil {
		return 0, 0, errors.New("limit invalid")
	}

	return offset, limit, nil
}

func sendPaginatedResponse(w http.ResponseWriter, records interface{}, offset, limit, totalRecords int) {

	if offset > totalRecords {
		utils.WriteAndLogError(w, schemas.BadRequest, http.StatusBadRequest, errors.New("offset invalid"))
		return
	}

	end := offset + limit
	if end > totalRecords {
		end = totalRecords
	}

	// Get the subset
	subset := records.([]interface{})[offset:end]

	// Create Pagination DTO
	paginationDto := schemas.Pagination{
		Offset:  offset,
		Limit:   limit,
		Records: totalRecords,
	}

	// Create Paginated Response
	paginatedResponse := schemas.PaginatedResponse{
		Records:    subset,
		Pagination: paginationDto,
	}

	// Send success response
	utils.WriteAndLogResponse(w, paginatedResponse, http.StatusOK)
}

// RefreshToken refreshes the token pair of the user.
func (handler *UserHandler) RefreshToken(w http.ResponseWriter, r *http.Request) {
	// Get the refresh token from the request body
	refreshTokenRequest := &schemas.RefreshTokenRequest{}
	if err := utils.DecodeRequestBody(w, r, refreshTokenRequest); err != nil {
		return
	}

	// Validate the refresh token request struct using the validator
	if err := utils.ValidateStruct(w, refreshTokenRequest); err != nil {
		return
	}

	// Get the user ID and username from the refresh token
	refreshTokenClaims, err := handler.JWTManager.ValidateJWT(refreshTokenRequest.RefreshToken)
	if err != nil {
		utils.WriteAndLogError(w, schemas.InvalidToken, http.StatusUnauthorized, err)
		return
	}

	refreshClaims := refreshTokenClaims.(jwt.MapClaims)
	userId := refreshClaims["sub"].(string)
	username := refreshClaims["username"].(string)
	isRefreshToken := refreshClaims["refresh"].(string)

	if isRefreshToken != "true" {
		utils.WriteAndLogError(w, schemas.Unauthorized, http.StatusUnauthorized, errInvalidToken)
		return
	}

	// Generate token pair
	tokenDto, err := generateTokenPair(handler, userId, username)
	if err != nil {
		utils.WriteAndLogError(w, schemas.InternalServerError, http.StatusInternalServerError, err)
		return
	}
<<<<<<< HEAD
=======

	// Send success response
	utils.WriteAndLogResponse(w, tokenDto, http.StatusOK)
}

// retrieveUserIdAndEmail retrieves the user ID and email of the user specified by the username.
func retrieveUserIdAndEmail(transactionCtx context.Context, w http.ResponseWriter, tx pgx.Tx, username string) (string, uuid.UUID, bool) {
	// Get the user ID
	queryString := "SELECT email, user_id FROM alpha_schema.users WHERE username = $1"
	rows, err := tx.Query(transactionCtx, queryString, username)
	if err != nil {
		utils.WriteAndLogError(w, schemas.DatabaseError, http.StatusInternalServerError, err)
		return "", uuid.UUID{}, true
	}
	defer rows.Close()

	var email string
	var userID uuid.UUID
	if rows.Next() {
		if err := rows.Scan(&email, &userID); err != nil {
			utils.WriteAndLogError(w, schemas.DatabaseError, http.StatusInternalServerError, err)
			return "", uuid.UUID{}, true
		}
	} else {
		utils.WriteAndLogError(w, schemas.UserNotFound, http.StatusNotFound, errors.New("user not found"))
		return "", uuid.UUID{}, true
	}

	return email, userID, false
}

// checkUsernameEmailTaken checks if the username or email is taken.
func checkUsernameEmailTaken(ctx context.Context, w http.ResponseWriter, tx pgx.Tx, username, email string) error {
	queryString := "SELECT username, email FROM alpha_schema.users WHERE username = $1 OR email = $2"
	rows, err := tx.Query(ctx, queryString, username, email)
	if err != nil {
		utils.WriteAndLogError(w, schemas.DatabaseError, http.StatusInternalServerError, err)
		return err
	}
	defer rows.Close()

	if rows.Next() {
		var foundUsername string
		var foundEmail string

		if err := rows.Scan(&foundUsername, &foundEmail); err != nil {
			utils.WriteAndLogError(w, schemas.DatabaseError, http.StatusInternalServerError, err)
			return err
		}

		customErr := &schemas.CustomError{}
		if foundUsername == username {
			customErr = schemas.UsernameTaken
		} else {
			customErr = schemas.EmailTaken
		}

		err = errors.New("username or email taken")
		utils.WriteAndLogError(w, customErr, http.StatusConflict, err)
		return err
	}

	return nil
}

// checkTokenValidity checks if the token for the given user and token value combination is valid.
func checkTokenValidity(ctx context.Context, w http.ResponseWriter, tx pgx.Tx, token, username string) error {
	queryString := "SELECT expires_at FROM alpha_schema.activation_tokens WHERE token = $1 AND user_id = (SELECT user_id FROM alpha_schema.users WHERE username = $2)"
	rows, err := tx.Query(ctx, queryString, token, username)
	if err != nil {
		utils.WriteAndLogError(w, schemas.DatabaseError, http.StatusInternalServerError, err)
		return err
	}
	defer rows.Close()

	if !rows.Next() {
		utils.WriteAndLogError(w, schemas.InvalidToken, http.StatusUnauthorized, errInvalidToken)
		return errInvalidToken
	}

	var expiresAt pgtype.Timestamptz
	if err := rows.Scan(&expiresAt); err != nil {
		utils.WriteAndLogError(w, schemas.DatabaseError, http.StatusInternalServerError, err)
		return err
	}

	if time.Now().After(expiresAt.Time) {
		utils.WriteAndLogError(w, schemas.ActivationTokenExpired, http.StatusUnauthorized, errors.New("token expired"))
		return errors.New("token expired")
	}

	return nil
}

// checkUserExistenceAndActivation checks if the user exists and if yes, returns separate values for existence and activation.
func checkUserExistenceAndActivation(ctx context.Context, w http.ResponseWriter, tx pgx.Tx, username string) (bool, bool, error) {
	queryString := "SELECT activated_at FROM alpha_schema.users WHERE username = $1"
	rows, err := tx.Query(ctx, queryString, username)
	if err != nil {
		utils.WriteAndLogError(w, schemas.DatabaseError, http.StatusInternalServerError, err)
		return false, false, err
	}
	defer rows.Close()

	var activatedAt pgtype.Timestamptz
	if rows.Next() {
		if err := rows.Scan(&activatedAt); err != nil {
			utils.WriteAndLogError(w, schemas.DatabaseError, http.StatusInternalServerError, err)
			return false, false, err
		}
	} else {
		return false, false, nil
	}

	return true, !activatedAt.Time.IsZero() && activatedAt.Valid, nil
}

// generateAndSendToken generates a new token and sends it to the user's email.
func generateAndSendToken(ctx context.Context, w http.ResponseWriter, handler *UserHandler, tx pgx.Tx, email, username, userId string) error {
	// Generate a new token and send it to the user
	token := generateToken()
	tokenID := uuid.New()
	tokenExpiresAt := time.Now().Add(2 * time.Hour)

	// Delete the old token if it exists
	queryString := "DELETE FROM alpha_schema.activation_tokens WHERE user_id = $1"
	if _, err := tx.Exec(ctx, queryString, userId); err != nil {
		utils.WriteAndLogError(w, schemas.DatabaseError, http.StatusInternalServerError, err)
		return err
	}

	queryString = "INSERT INTO alpha_schema.activation_tokens (token_id, user_id, token, expires_at) VALUES ($1, $2, $3, $4)"
	if _, err := tx.Exec(ctx, queryString, tokenID, userId, token, tokenExpiresAt); err != nil {
		utils.WriteAndLogError(w, schemas.DatabaseError, http.StatusInternalServerError, err)
		return err
	}

	// Send the token to the user
	if err := handler.MailManager.SendActivationMail(email, username, token, "UI-Service"); err != nil {
		utils.WriteAndLogError(w, schemas.EmailNotSent, http.StatusInternalServerError, err)
		return err
	}

	return nil
}

// generateToken generates a new token for the user activation.
func generateToken() string {
	rand.NewSource(time.Now().UnixNano())

	// Generate a random 6-digit number
	return strconv.Itoa(rand.Intn(900000) + 100000)
}

// checkPassword checks if the given password is correct for the given user.
func checkPassword(transactionCtx context.Context, w http.ResponseWriter, tx pgx.Tx, username, givenPassword string) error {
	queryString := "SELECT password, user_id FROM alpha_schema.users WHERE username = $1"
	rows, err := tx.Query(transactionCtx, queryString, username)
	if err != nil {
		utils.WriteAndLogError(w, schemas.DatabaseError, http.StatusInternalServerError, err)
		return err
	}
	defer rows.Close()

	var password string
	var userId uuid.UUID
	rows.Next() // We already asserted existence earlier, so we can assume that the row exists

	if err := rows.Scan(&password, &userId); err != nil {
		utils.WriteAndLogError(w, schemas.DatabaseError, http.StatusInternalServerError, err)
		return err
	}

	if err := bcrypt.CompareHashAndPassword([]byte(password), []byte(givenPassword)); err != nil {
		utils.WriteAndLogError(w, schemas.InvalidCredentials, http.StatusForbidden, err)
		return err
	}
	return nil
}

// generateTokenPair generates a token pair for the given user.
func generateTokenPair(handler *UserHandler, userId, username string) (*schemas.TokenPairDTO, error) {
	// Generate a token for the user
	token, err := handler.JWTManager.GenerateJWT(userId, username, false)
	if err != nil {
		return nil, err
	}

	refreshToken, err := handler.JWTManager.GenerateJWT(userId, username, true)
	if err != nil {
		return nil, err
	}

	tokenPair := &schemas.TokenPairDTO{
		Token:        token,
		RefreshToken: refreshToken,
	}

	return tokenPair, nil
>>>>>>> a62d9943
}<|MERGE_RESOLUTION|>--- conflicted
+++ resolved
@@ -33,11 +33,8 @@
 	SearchUsers(w http.ResponseWriter, r *http.Request)
 	ChangeTrivialInformation(w http.ResponseWriter, r *http.Request)
 	ChangePassword(w http.ResponseWriter, r *http.Request)
-<<<<<<< HEAD
+	RefreshToken(w http.ResponseWriter, r *http.Request)
 	RetrieveUserPosts(w http.ResponseWriter, r *http.Request)
-=======
-	RefreshToken(w http.ResponseWriter, r *http.Request)
->>>>>>> a62d9943
 }
 
 type UserHandler struct {
@@ -659,9 +656,231 @@
 		users = append(users, user)
 	}
 
-	sendPaginatedResponse(w, users, offset, limit, len(users))
-}
-
+	// get the number of records
+	records := len(users)
+
+	// Pre-checks on offset and limit
+	if offset > records {
+		utils.WriteAndLogError(w, schemas.BadRequest, http.StatusBadRequest, errors.New("offset invalid"))
+		return
+	}
+	end := offset + limit
+	if end > records {
+		utils.WriteAndLogError(w, schemas.BadRequest, http.StatusBadRequest, errors.New("limit invalid"))
+		return
+	}
+
+	// Get the subset
+	subset := users[offset:end]
+
+	// Create Pagination DTO
+	paginationDto := schemas.Pagination{
+		Offset:  offset,
+		Limit:   limit,
+		Records: records,
+	}
+
+	// Create Paginated Response
+	paginatedResponse := schemas.PaginatedResponse{
+		Records:    subset,
+		Pagination: paginationDto,
+	}
+
+	// Send success response
+	utils.WriteAndLogResponse(w, paginatedResponse, http.StatusOK)
+}
+
+// RefreshToken refreshes the token pair of the user.
+func (handler *UserHandler) RefreshToken(w http.ResponseWriter, r *http.Request) {
+	// Get the refresh token from the request body
+	refreshTokenRequest := &schemas.RefreshTokenRequest{}
+	if err := utils.DecodeRequestBody(w, r, refreshTokenRequest); err != nil {
+		return
+	}
+
+	// Validate the refresh token request struct using the validator
+	if err := utils.ValidateStruct(w, refreshTokenRequest); err != nil {
+		return
+	}
+
+	// Get the user ID and username from the refresh token
+	refreshTokenClaims, err := handler.JWTManager.ValidateJWT(refreshTokenRequest.RefreshToken)
+	if err != nil {
+		utils.WriteAndLogError(w, schemas.InvalidToken, http.StatusUnauthorized, err)
+		return
+	}
+
+	refreshClaims := refreshTokenClaims.(jwt.MapClaims)
+	userId := refreshClaims["sub"].(string)
+	username := refreshClaims["username"].(string)
+	isRefreshToken := refreshClaims["refresh"].(string)
+
+	if isRefreshToken != "true" {
+		utils.WriteAndLogError(w, schemas.Unauthorized, http.StatusUnauthorized, errInvalidToken)
+		return
+	}
+
+	// Generate token pair
+	tokenDto, err := generateTokenPair(handler, userId, username)
+	if err != nil {
+		utils.WriteAndLogError(w, schemas.InternalServerError, http.StatusInternalServerError, err)
+		return
+	}
+
+	// Send success response
+	utils.WriteAndLogResponse(w, tokenDto, http.StatusOK)
+}
+
+// retrieveUserIdAndEmail retrieves the user ID and email of the user specified by the username.
+func retrieveUserIdAndEmail(transactionCtx context.Context, w http.ResponseWriter, tx pgx.Tx, username string) (string, uuid.UUID, bool) {
+	// Get the user ID
+	queryString := "SELECT email, user_id FROM alpha_schema.users WHERE username = $1"
+	rows, err := tx.Query(transactionCtx, queryString, username)
+	if err != nil {
+		utils.WriteAndLogError(w, schemas.DatabaseError, http.StatusInternalServerError, err)
+		return "", uuid.UUID{}, true
+	}
+	defer rows.Close()
+
+	var email string
+	var userID uuid.UUID
+	if rows.Next() {
+		if err := rows.Scan(&email, &userID); err != nil {
+			utils.WriteAndLogError(w, schemas.DatabaseError, http.StatusInternalServerError, err)
+			return "", uuid.UUID{}, true
+		}
+	} else {
+		utils.WriteAndLogError(w, schemas.UserNotFound, http.StatusNotFound, errors.New("user not found"))
+		return "", uuid.UUID{}, true
+	}
+
+	return email, userID, false
+}
+
+// checkUsernameEmailTaken checks if the username or email is taken.
+func checkUsernameEmailTaken(ctx context.Context, w http.ResponseWriter, tx pgx.Tx, username, email string) error {
+	queryString := "SELECT username, email FROM alpha_schema.users WHERE username = $1 OR email = $2"
+	rows, err := tx.Query(ctx, queryString, username, email)
+	if err != nil {
+		utils.WriteAndLogError(w, schemas.DatabaseError, http.StatusInternalServerError, err)
+		return err
+	}
+	defer rows.Close()
+
+	if rows.Next() {
+		var foundUsername string
+		var foundEmail string
+
+		if err := rows.Scan(&foundUsername, &foundEmail); err != nil {
+			utils.WriteAndLogError(w, schemas.DatabaseError, http.StatusInternalServerError, err)
+			return err
+		}
+
+		customErr := &schemas.CustomError{}
+		if foundUsername == username {
+			customErr = schemas.UsernameTaken
+		} else {
+			customErr = schemas.EmailTaken
+		}
+
+		err = errors.New("username or email taken")
+		utils.WriteAndLogError(w, customErr, http.StatusConflict, err)
+		return err
+	}
+
+	return nil
+}
+
+// checkTokenValidity checks if the token for the given user and token value combination is valid.
+func checkTokenValidity(ctx context.Context, w http.ResponseWriter, tx pgx.Tx, token, username string) error {
+	queryString := "SELECT expires_at FROM alpha_schema.activation_tokens WHERE token = $1 AND user_id = (SELECT user_id FROM alpha_schema.users WHERE username = $2)"
+	rows, err := tx.Query(ctx, queryString, token, username)
+	if err != nil {
+		utils.WriteAndLogError(w, schemas.DatabaseError, http.StatusInternalServerError, err)
+		return err
+	}
+	defer rows.Close()
+
+	if !rows.Next() {
+		utils.WriteAndLogError(w, schemas.InvalidToken, http.StatusUnauthorized, errInvalidToken)
+		return errInvalidToken
+	}
+
+	var expiresAt pgtype.Timestamptz
+	if err := rows.Scan(&expiresAt); err != nil {
+		utils.WriteAndLogError(w, schemas.DatabaseError, http.StatusInternalServerError, err)
+		return err
+	}
+
+	if time.Now().After(expiresAt.Time) {
+		utils.WriteAndLogError(w, schemas.ActivationTokenExpired, http.StatusUnauthorized, errors.New("token expired"))
+		return errors.New("token expired")
+	}
+
+	return nil
+}
+
+// checkUserExistenceAndActivation checks if the user exists and if yes, returns separate values for existence and activation.
+func checkUserExistenceAndActivation(ctx context.Context, w http.ResponseWriter, tx pgx.Tx, username string) (bool, bool, error) {
+	queryString := "SELECT activated_at FROM alpha_schema.users WHERE username = $1"
+	rows, err := tx.Query(ctx, queryString, username)
+	if err != nil {
+		utils.WriteAndLogError(w, schemas.DatabaseError, http.StatusInternalServerError, err)
+		return false, false, err
+	}
+	defer rows.Close()
+
+	var activatedAt pgtype.Timestamptz
+	if rows.Next() {
+		if err := rows.Scan(&activatedAt); err != nil {
+			utils.WriteAndLogError(w, schemas.DatabaseError, http.StatusInternalServerError, err)
+			return false, false, err
+		}
+	} else {
+		return false, false, nil
+	}
+
+	return true, !activatedAt.Time.IsZero() && activatedAt.Valid, nil
+}
+
+// generateAndSendToken generates a new token and sends it to the user's email.
+func generateAndSendToken(ctx context.Context, w http.ResponseWriter, handler *UserHandler, tx pgx.Tx, email, username, userId string) error {
+	// Generate a new token and send it to the user
+	token := generateToken()
+	tokenID := uuid.New()
+	tokenExpiresAt := time.Now().Add(2 * time.Hour)
+
+	// Delete the old token if it exists
+	queryString := "DELETE FROM alpha_schema.activation_tokens WHERE user_id = $1"
+	if _, err := tx.Exec(ctx, queryString, userId); err != nil {
+		utils.WriteAndLogError(w, schemas.DatabaseError, http.StatusInternalServerError, err)
+		return err
+	}
+
+	queryString = "INSERT INTO alpha_schema.activation_tokens (token_id, user_id, token, expires_at) VALUES ($1, $2, $3, $4)"
+	if _, err := tx.Exec(ctx, queryString, tokenID, userId, token, tokenExpiresAt); err != nil {
+		utils.WriteAndLogError(w, schemas.DatabaseError, http.StatusInternalServerError, err)
+		return err
+	}
+
+	// Send the token to the user
+	if err := handler.MailManager.SendActivationMail(email, username, token, "UI-Service"); err != nil {
+		utils.WriteAndLogError(w, schemas.EmailNotSent, http.StatusInternalServerError, err)
+		return err
+	}
+
+	return nil
+}
+
+// generateToken generates a new token for the user activation.
+func generateToken() string {
+	rand.NewSource(time.Now().UnixNano())
+
+	// Generate a random 6-digit number
+	return strconv.Itoa(rand.Intn(900000) + 100000)
+}
+
+// checkPassword checks if the given password is correct for the given user.
 func checkPassword(transactionCtx context.Context, w http.ResponseWriter, tx pgx.Tx, username, givenPassword string) error {
 	queryString := "SELECT password, user_id FROM alpha_schema.users WHERE username = $1"
 	rows, err := tx.Query(transactionCtx, queryString, username)
@@ -685,6 +904,27 @@
 		return err
 	}
 	return nil
+}
+
+// generateTokenPair generates a token pair for the given user.
+func generateTokenPair(handler *UserHandler, userId, username string) (*schemas.TokenPairDTO, error) {
+	// Generate a token for the user
+	token, err := handler.JWTManager.GenerateJWT(userId, username, false)
+	if err != nil {
+		return nil, err
+	}
+
+	refreshToken, err := handler.JWTManager.GenerateJWT(userId, username, true)
+	if err != nil {
+		return nil, err
+	}
+
+	tokenPair := &schemas.TokenPairDTO{
+		Token:        token,
+		RefreshToken: refreshToken,
+	}
+
+	return tokenPair, nil
 }
 
 func (handler *UserHandler) RetrieveUserPosts(w http.ResponseWriter, r *http.Request) {
@@ -782,246 +1022,10 @@
 		Pagination: paginationDto,
 	}
 
-	// Send success response
-	utils.WriteAndLogResponse(w, paginatedResponse, http.StatusOK)
-}
-
-// RefreshToken refreshes the token pair of the user.
-func (handler *UserHandler) RefreshToken(w http.ResponseWriter, r *http.Request) {
-	// Get the refresh token from the request body
-	refreshTokenRequest := &schemas.RefreshTokenRequest{}
-	if err := utils.DecodeRequestBody(w, r, refreshTokenRequest); err != nil {
-		return
-	}
-
-	// Validate the refresh token request struct using the validator
-	if err := utils.ValidateStruct(w, refreshTokenRequest); err != nil {
-		return
-	}
-
-	// Get the user ID and username from the refresh token
-	refreshTokenClaims, err := handler.JWTManager.ValidateJWT(refreshTokenRequest.RefreshToken)
-	if err != nil {
-		utils.WriteAndLogError(w, schemas.InvalidToken, http.StatusUnauthorized, err)
-		return
-	}
-
-	refreshClaims := refreshTokenClaims.(jwt.MapClaims)
-	userId := refreshClaims["sub"].(string)
-	username := refreshClaims["username"].(string)
-	isRefreshToken := refreshClaims["refresh"].(string)
-
-	if isRefreshToken != "true" {
-		utils.WriteAndLogError(w, schemas.Unauthorized, http.StatusUnauthorized, errInvalidToken)
-		return
-	}
-
-	// Generate token pair
-	tokenDto, err := generateTokenPair(handler, userId, username)
-	if err != nil {
+	w.WriteHeader(http.StatusOK)
+	if err := json.NewEncoder(w).Encode(paginatedResponse); err != nil {
+		w.WriteHeader(http.StatusInternalServerError)
 		utils.WriteAndLogError(w, schemas.InternalServerError, http.StatusInternalServerError, err)
 		return
 	}
-<<<<<<< HEAD
-=======
-
-	// Send success response
-	utils.WriteAndLogResponse(w, tokenDto, http.StatusOK)
-}
-
-// retrieveUserIdAndEmail retrieves the user ID and email of the user specified by the username.
-func retrieveUserIdAndEmail(transactionCtx context.Context, w http.ResponseWriter, tx pgx.Tx, username string) (string, uuid.UUID, bool) {
-	// Get the user ID
-	queryString := "SELECT email, user_id FROM alpha_schema.users WHERE username = $1"
-	rows, err := tx.Query(transactionCtx, queryString, username)
-	if err != nil {
-		utils.WriteAndLogError(w, schemas.DatabaseError, http.StatusInternalServerError, err)
-		return "", uuid.UUID{}, true
-	}
-	defer rows.Close()
-
-	var email string
-	var userID uuid.UUID
-	if rows.Next() {
-		if err := rows.Scan(&email, &userID); err != nil {
-			utils.WriteAndLogError(w, schemas.DatabaseError, http.StatusInternalServerError, err)
-			return "", uuid.UUID{}, true
-		}
-	} else {
-		utils.WriteAndLogError(w, schemas.UserNotFound, http.StatusNotFound, errors.New("user not found"))
-		return "", uuid.UUID{}, true
-	}
-
-	return email, userID, false
-}
-
-// checkUsernameEmailTaken checks if the username or email is taken.
-func checkUsernameEmailTaken(ctx context.Context, w http.ResponseWriter, tx pgx.Tx, username, email string) error {
-	queryString := "SELECT username, email FROM alpha_schema.users WHERE username = $1 OR email = $2"
-	rows, err := tx.Query(ctx, queryString, username, email)
-	if err != nil {
-		utils.WriteAndLogError(w, schemas.DatabaseError, http.StatusInternalServerError, err)
-		return err
-	}
-	defer rows.Close()
-
-	if rows.Next() {
-		var foundUsername string
-		var foundEmail string
-
-		if err := rows.Scan(&foundUsername, &foundEmail); err != nil {
-			utils.WriteAndLogError(w, schemas.DatabaseError, http.StatusInternalServerError, err)
-			return err
-		}
-
-		customErr := &schemas.CustomError{}
-		if foundUsername == username {
-			customErr = schemas.UsernameTaken
-		} else {
-			customErr = schemas.EmailTaken
-		}
-
-		err = errors.New("username or email taken")
-		utils.WriteAndLogError(w, customErr, http.StatusConflict, err)
-		return err
-	}
-
-	return nil
-}
-
-// checkTokenValidity checks if the token for the given user and token value combination is valid.
-func checkTokenValidity(ctx context.Context, w http.ResponseWriter, tx pgx.Tx, token, username string) error {
-	queryString := "SELECT expires_at FROM alpha_schema.activation_tokens WHERE token = $1 AND user_id = (SELECT user_id FROM alpha_schema.users WHERE username = $2)"
-	rows, err := tx.Query(ctx, queryString, token, username)
-	if err != nil {
-		utils.WriteAndLogError(w, schemas.DatabaseError, http.StatusInternalServerError, err)
-		return err
-	}
-	defer rows.Close()
-
-	if !rows.Next() {
-		utils.WriteAndLogError(w, schemas.InvalidToken, http.StatusUnauthorized, errInvalidToken)
-		return errInvalidToken
-	}
-
-	var expiresAt pgtype.Timestamptz
-	if err := rows.Scan(&expiresAt); err != nil {
-		utils.WriteAndLogError(w, schemas.DatabaseError, http.StatusInternalServerError, err)
-		return err
-	}
-
-	if time.Now().After(expiresAt.Time) {
-		utils.WriteAndLogError(w, schemas.ActivationTokenExpired, http.StatusUnauthorized, errors.New("token expired"))
-		return errors.New("token expired")
-	}
-
-	return nil
-}
-
-// checkUserExistenceAndActivation checks if the user exists and if yes, returns separate values for existence and activation.
-func checkUserExistenceAndActivation(ctx context.Context, w http.ResponseWriter, tx pgx.Tx, username string) (bool, bool, error) {
-	queryString := "SELECT activated_at FROM alpha_schema.users WHERE username = $1"
-	rows, err := tx.Query(ctx, queryString, username)
-	if err != nil {
-		utils.WriteAndLogError(w, schemas.DatabaseError, http.StatusInternalServerError, err)
-		return false, false, err
-	}
-	defer rows.Close()
-
-	var activatedAt pgtype.Timestamptz
-	if rows.Next() {
-		if err := rows.Scan(&activatedAt); err != nil {
-			utils.WriteAndLogError(w, schemas.DatabaseError, http.StatusInternalServerError, err)
-			return false, false, err
-		}
-	} else {
-		return false, false, nil
-	}
-
-	return true, !activatedAt.Time.IsZero() && activatedAt.Valid, nil
-}
-
-// generateAndSendToken generates a new token and sends it to the user's email.
-func generateAndSendToken(ctx context.Context, w http.ResponseWriter, handler *UserHandler, tx pgx.Tx, email, username, userId string) error {
-	// Generate a new token and send it to the user
-	token := generateToken()
-	tokenID := uuid.New()
-	tokenExpiresAt := time.Now().Add(2 * time.Hour)
-
-	// Delete the old token if it exists
-	queryString := "DELETE FROM alpha_schema.activation_tokens WHERE user_id = $1"
-	if _, err := tx.Exec(ctx, queryString, userId); err != nil {
-		utils.WriteAndLogError(w, schemas.DatabaseError, http.StatusInternalServerError, err)
-		return err
-	}
-
-	queryString = "INSERT INTO alpha_schema.activation_tokens (token_id, user_id, token, expires_at) VALUES ($1, $2, $3, $4)"
-	if _, err := tx.Exec(ctx, queryString, tokenID, userId, token, tokenExpiresAt); err != nil {
-		utils.WriteAndLogError(w, schemas.DatabaseError, http.StatusInternalServerError, err)
-		return err
-	}
-
-	// Send the token to the user
-	if err := handler.MailManager.SendActivationMail(email, username, token, "UI-Service"); err != nil {
-		utils.WriteAndLogError(w, schemas.EmailNotSent, http.StatusInternalServerError, err)
-		return err
-	}
-
-	return nil
-}
-
-// generateToken generates a new token for the user activation.
-func generateToken() string {
-	rand.NewSource(time.Now().UnixNano())
-
-	// Generate a random 6-digit number
-	return strconv.Itoa(rand.Intn(900000) + 100000)
-}
-
-// checkPassword checks if the given password is correct for the given user.
-func checkPassword(transactionCtx context.Context, w http.ResponseWriter, tx pgx.Tx, username, givenPassword string) error {
-	queryString := "SELECT password, user_id FROM alpha_schema.users WHERE username = $1"
-	rows, err := tx.Query(transactionCtx, queryString, username)
-	if err != nil {
-		utils.WriteAndLogError(w, schemas.DatabaseError, http.StatusInternalServerError, err)
-		return err
-	}
-	defer rows.Close()
-
-	var password string
-	var userId uuid.UUID
-	rows.Next() // We already asserted existence earlier, so we can assume that the row exists
-
-	if err := rows.Scan(&password, &userId); err != nil {
-		utils.WriteAndLogError(w, schemas.DatabaseError, http.StatusInternalServerError, err)
-		return err
-	}
-
-	if err := bcrypt.CompareHashAndPassword([]byte(password), []byte(givenPassword)); err != nil {
-		utils.WriteAndLogError(w, schemas.InvalidCredentials, http.StatusForbidden, err)
-		return err
-	}
-	return nil
-}
-
-// generateTokenPair generates a token pair for the given user.
-func generateTokenPair(handler *UserHandler, userId, username string) (*schemas.TokenPairDTO, error) {
-	// Generate a token for the user
-	token, err := handler.JWTManager.GenerateJWT(userId, username, false)
-	if err != nil {
-		return nil, err
-	}
-
-	refreshToken, err := handler.JWTManager.GenerateJWT(userId, username, true)
-	if err != nil {
-		return nil, err
-	}
-
-	tokenPair := &schemas.TokenPairDTO{
-		Token:        token,
-		RefreshToken: refreshToken,
-	}
-
-	return tokenPair, nil
->>>>>>> a62d9943
 }