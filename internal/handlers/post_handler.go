// Package handlers implements the handlers for the different routes of the server to handle the incoming HTTP requests.
package handlers

import (
	"context"
	"errors"
	"fmt"
	"github.com/go-chi/chi/v5"
	"github.com/jackc/pgx/v5"
	"github.com/jackc/pgx/v5/pgtype"
	"net/http"
	"regexp"
	"server-alpha/internal/managers"
	"server-alpha/internal/schemas"
	"server-alpha/internal/utils"
	"strconv"
	"strings"
	"time"

	"github.com/golang-jwt/jwt/v5"
	"github.com/google/uuid"
)

// PostHdl defines the interface for handling post-related HTTP requests.
type PostHdl interface {
	CreatePost(w http.ResponseWriter, r *http.Request)
	DeletePost(w http.ResponseWriter, r *http.Request)
	QueryPosts(w http.ResponseWriter, r *http.Request)
	HandleGetFeedRequest(w http.ResponseWriter, r *http.Request)
}

// PostHandler provides methods to handle post-related HTTP requests.
type PostHandler struct {
	DatabaseManager managers.DatabaseMgr
	JWTManager      managers.JWTMgr
	Validator       *utils.Validator
}

<<<<<<< HEAD
var hashtagRegex = regexp.MustCompile(`#\w+`) // Regular expression to find hashtags in content.
=======
var hashtagRegex = regexp.MustCompile(`#\w+`)
var transactionErr = errors.New("error beginning transaction")
>>>>>>> 4bd66eb4

// NewPostHandler returns a new PostHandler with the provided managers and validator.
func NewPostHandler(databaseManager *managers.DatabaseMgr, jwtManager *managers.JWTMgr) PostHdl {
	return &PostHandler{
		DatabaseManager: *databaseManager,
		JWTManager:      *jwtManager,
		Validator:       utils.GetValidator(),
	}
}

// CreatePost handles the creation of a new post. It begins a new transaction, validates the request payload,
// extracts the user ID from JWT token, inserts the post data into the database, handles hashtags,
// and commits the transaction.
func (handler *PostHandler) CreatePost(w http.ResponseWriter, r *http.Request) {
	// Begin a new transaction
	tx, transactionCtx, cancel := utils.BeginTransaction(w, r, handler.DatabaseManager.GetPool())
	if tx == nil || transactionCtx == nil {
		utils.WriteAndLogError(transactionCtx, w, schemas.DatabaseError, http.StatusInternalServerError,
			transactionErr)
		return
	}
	var err error
	defer utils.RollbackTransaction(w, tx, transactionCtx, cancel, err)

	// Decode the request body into the registration request struct
	createPostRequest := &schemas.CreatePostRequest{}
	if err := utils.DecodeRequestBody(transactionCtx, w, r, createPostRequest); err != nil {
		return
	}

	// Validate the registration request struct using the validator
	if err := utils.ValidateStruct(transactionCtx, w, createPostRequest); err != nil {
		return
	}

	// Get the user ID from the JWT token
	claims := r.Context().Value(utils.ClaimsKey).(jwt.MapClaims)

	// Create the post
	userId := claims["sub"].(string)
	postId := uuid.New()
	createdAt := time.Now()
	locationGiven := true

	if createPostRequest.Location == (schemas.LocationDTO{}) {
		locationGiven = false
	}

	wantedValues := []string{"post_id", "author_id", "content", "created_at"}
	wantedPlaceholders := []string{"$1", "$2", "$3", "$4"}
	queryArgs := []interface{}{postId, userId, createPostRequest.Content, createdAt}

	if locationGiven {
		wantedValues = append(wantedValues, "longitude", "latitude", "accuracy")
		wantedPlaceholders = append(wantedPlaceholders, "$5", "$6", "$7")
		queryArgs = append(queryArgs, createPostRequest.Location.Longitude, createPostRequest.Location.Latitude,
			createPostRequest.Location.Accuracy)
	}

	queryString := fmt.Sprintf("INSERT INTO alpha_schema.posts (%s) VALUES(%s)", strings.Join(wantedValues, ","),
		strings.Join(wantedPlaceholders, ","))

	_, err = tx.Exec(transactionCtx, queryString, queryArgs...)
	if err != nil {
		utils.WriteAndLogError(transactionCtx, w, schemas.DatabaseError, http.StatusInternalServerError, err)
		return
	}

	// Get the hashtags
	hashtags := hashtagRegex.FindAllString(createPostRequest.Content, -1)

	for _, hashtag := range hashtags {
		hashtagId := uuid.New()

		queryString := `INSERT INTO alpha_schema.hashtags (hashtag_id, content) VALUES($1, $2) 
						ON CONFLICT (content) DO UPDATE SET content=alpha_schema.hashtags.content 
						RETURNING hashtag_id`
		if err := tx.QueryRow(transactionCtx, queryString, hashtagId, hashtag).Scan(&hashtagId); err != nil {
			utils.WriteAndLogError(transactionCtx, w, schemas.DatabaseError, http.StatusInternalServerError, err)
			return
		}

		queryString = "INSERT INTO alpha_schema.many_posts_has_many_hashtags (post_id_posts, hashtag_id_hashtags) VALUES($1, $2)"
		if _, err = tx.Exec(transactionCtx, queryString, postId, hashtagId); err != nil {
			utils.WriteAndLogError(transactionCtx, w, schemas.DatabaseError, http.StatusInternalServerError, err)
			return
		}
	}

	// Get the author
	queryString = "SELECT username, nickname FROM alpha_schema.users WHERE user_id = $1"
	row := tx.QueryRow(transactionCtx, queryString, userId)

	author := &schemas.AuthorDTO{}
	if err := row.Scan(&author.Username, &author.Nickname); err != nil {
		utils.WriteAndLogError(transactionCtx, w, schemas.DatabaseError, http.StatusInternalServerError, err)
		return
	}

	// Commit the transaction
	if err := utils.CommitTransaction(w, tx, transactionCtx, cancel); err != nil {
		return
	}

	// Create the post DTO
	post := &schemas.PostDTO{
		PostId: postId.String(),
		Author: schemas.AuthorDTO{
			Username:          author.Username,
			Nickname:          author.Nickname,
			ProfilePictureURL: "",
		},
		Content:      createPostRequest.Content,
		CreationDate: createdAt.Format(time.RFC3339),
	}

	if locationGiven {
		post.Location = &createPostRequest.Location
	}

	// Write the response
	utils.WriteAndLogResponse(transactionCtx, w, post, http.StatusCreated)
}

// DeletePost handles the deletion of a post by ID. It verifies the user's authorization to delete the post,
// deletes the post and its associated hashtags if they are no longer used, and commits the transaction.
func (handler *PostHandler) DeletePost(w http.ResponseWriter, r *http.Request) {
	// Begin a new transaction
	tx, transactionCtx, cancel := utils.BeginTransaction(w, r, handler.DatabaseManager.GetPool())
	if tx == nil || transactionCtx == nil {
		utils.WriteAndLogError(transactionCtx, w, schemas.DatabaseError, http.StatusInternalServerError,
			transactionErr)
		return
	}
	var err error
	defer utils.RollbackTransaction(w, tx, transactionCtx, cancel, err)

	// Get the post ID from the URL
	postId := chi.URLParam(r, utils.PostIdParamKey)

	// Get the user ID from the JWT token
	claims := r.Context().Value(utils.ClaimsKey).(jwt.MapClaims)

	// Check if the user is the author of the post
	queryString := "SELECT author_id, content FROM alpha_schema.posts WHERE post_id = $1"
	row := tx.QueryRow(transactionCtx, queryString, postId)

	var authorId string
	var content string
	if err := row.Scan(&authorId, &content); err != nil {
		if errors.Is(err, pgx.ErrNoRows) {
			utils.WriteAndLogError(transactionCtx, w, schemas.PostNotFound, http.StatusNotFound, err)
			return
		}

		utils.WriteAndLogError(transactionCtx, w, schemas.DatabaseError, http.StatusInternalServerError, err)
		return
	}

	userId := claims["sub"].(string)
	if userId != authorId {
		utils.WriteAndLogError(transactionCtx, w, schemas.DeletePostForbidden, http.StatusForbidden,
			errors.New("user is not the author of the post"))
		return
	}

	// Delete the post
	queryString = "DELETE FROM alpha_schema.posts WHERE post_id = $1"
	if _, err = tx.Exec(transactionCtx, queryString, postId); err != nil {
		utils.WriteAndLogError(transactionCtx, w, schemas.DatabaseError, http.StatusInternalServerError, err)
		return
	}

	// Delete the hashtags that are not used by any other post
	hashtags := hashtagRegex.FindAllString(content, -1)
	queryString = `DELETE FROM alpha_schema.hashtags WHERE hashtags.content = $1 
					AND NOT EXISTS 
					    (SELECT 1 FROM alpha_schema.many_posts_has_many_hashtags 
					WHERE many_posts_has_many_hashtags.hashtag_id_hashtags = 
					      (SELECT hashtag_id FROM alpha_schema.hashtags WHERE hashtags.content = $1))`

	for _, hashtag := range hashtags {
		if _, err = tx.Exec(transactionCtx, queryString, hashtag); err != nil {
			utils.WriteAndLogError(transactionCtx, w, schemas.DatabaseError, http.StatusInternalServerError, err)
			return
		}
	}

	// Commit the transaction
	if err := utils.CommitTransaction(w, tx, transactionCtx, cancel); err != nil {
		return
	}

	// Write the response
	utils.WriteAndLogResponse(transactionCtx, w, nil, http.StatusNoContent)
}

// QueryPosts handles querying of posts based on the provided query parameters. It builds the database query dynamically,
// retrieves the count and records of matching posts, and creates a paginated response.
func (handler *PostHandler) QueryPosts(w http.ResponseWriter, r *http.Request) {
	tx, transactionCtx, cancel := utils.BeginTransaction(w, r, handler.DatabaseManager.GetPool())
	if tx == nil || transactionCtx == nil {
		utils.WriteAndLogError(transactionCtx, w, schemas.DatabaseError, http.StatusInternalServerError,
			transactionErr)
		return
	}
	var err error
	defer utils.RollbackTransaction(w, tx, transactionCtx, cancel, err)

	// Get the query parameters
	queryParams := r.URL.Query()
	q := queryParams.Get(utils.QueryParamKey)
	limit, lastPostId := parseLimitAndPostId(queryParams.Get(utils.LimitParamKey), queryParams.Get(utils.PostIdParamKey))

	// Build query based on if we have a last post ID or not
	dataQueryArgs := make([]interface{}, 0)
	countQueryArgs := make([]interface{}, 0)

	queryString := "SELECT %s " +
		"FROM alpha_schema.posts " +
		"INNER JOIN alpha_schema.users ON author_id = user_id " +
		"INNER JOIN alpha_schema.many_posts_has_many_hashtags ON post_id = post_id_posts " +
		"INNER JOIN alpha_schema.hashtags ON hashtag_id = hashtag_id_hashtags " +
		"WHERE hashtags.content LIKE $1 "

	dataQueryArgs = append(dataQueryArgs, "%"+q+"%")
	countQueryArgs = append(countQueryArgs, "%"+q+"%")
	countQueryString := fmt.Sprintf(queryString, "COUNT(DISTINCT posts.post_id)")

	if lastPostId == "" {
		queryString += "ORDER BY created_at DESC LIMIT $2"
	} else {
		queryString += "AND posts.created_at < (SELECT created_at FROM alpha_schema.posts WHERE post_id = $2) " +
			"ORDER BY created_at DESC LIMIT $3"
		dataQueryArgs = append(dataQueryArgs, lastPostId)
	}

	dataQueryArgs = append(dataQueryArgs, limit)
	dataQueryString := fmt.Sprintf(queryString, "DISTINCT posts.post_id, username, nickname, profile_picture_url, "+
		"posts.content, posts.created_at, posts.longitude, posts.latitude, posts.accuracy")

	// Get count and posts
	count, posts, customErr, statusCode, err := retrieveCountAndRecords(transactionCtx, tx, countQueryString,
		countQueryArgs, dataQueryString, dataQueryArgs)
	if err != nil {
		utils.WriteAndLogError(transactionCtx, w, customErr, statusCode, err)
		return
	}

	// Create paginated response and send it
	paginatedResponse := createPaginatedResponse(posts, lastPostId, limit, count)

	if err := utils.CommitTransaction(w, tx, transactionCtx, cancel); err != nil {
		utils.WriteAndLogError(transactionCtx, w, schemas.DatabaseError, http.StatusInternalServerError, err)
	}

	utils.WriteAndLogResponse(transactionCtx, w, paginatedResponse, http.StatusOK)
}

// HandleGetFeedRequest handles requests to retrieve a feed. It determines the feed type (public or private),
// retrieves the appropriate feed based on the user's subscriptions if needed, and creates a paginated response.
func (handler *PostHandler) HandleGetFeedRequest(w http.ResponseWriter, r *http.Request) {
	// Begin a new transaction
	tx, transactionCtx, cancel := utils.BeginTransaction(w, r, handler.DatabaseManager.GetPool())
	if tx == nil || transactionCtx == nil {
		utils.WriteAndLogError(transactionCtx, w, schemas.DatabaseError, http.StatusInternalServerError,
			transactionErr)
		return
	}
	var err error
	defer utils.RollbackTransaction(w, tx, transactionCtx, cancel, err)

	// Determine the feed type
	publicFeedWanted, claims, err := determineFeedType(r, w, handler)
	if err != nil {
		return
	}

	// Retrieve the feed based on the wanted feed type
	posts, records, lastPostId, limit, err := retrieveFeed(transactionCtx, tx, w, r, publicFeedWanted, claims)
	if err != nil {
		return
	}

	paginatedResponse := createPaginatedResponse(posts, lastPostId, limit, records)

	if err := utils.CommitTransaction(w, tx, transactionCtx, cancel); err != nil {
		utils.WriteAndLogError(transactionCtx, w, schemas.DatabaseError, http.StatusInternalServerError, err)
	}

	utils.WriteAndLogResponse(transactionCtx, w, paginatedResponse, http.StatusOK)
}

// CreatePaginatedResponse creates a paginated response for a list of posts based on the provided parameters.
func createPaginatedResponse(posts []*schemas.PostDTO, lastPostId, limit string, records int) *schemas.PaginatedResponse {
	// Get the last post ID
	if len(posts) > 0 {
		lastPostId = posts[len(posts)-1].PostId
	}

	// Create pagination DTO
	pagination := &schemas.PostPagination{
		LastPostId: lastPostId,
		Limit:      limit,
		Records:    records,
	}

	paginatedResponse := &schemas.PaginatedResponse{
		Records:    posts,
		Pagination: pagination,
	}
	return paginatedResponse
}

// DetermineFeedType determines the type of feed requested based on the presence and content of the JWT token
// and the 'feedType' query parameter.
func determineFeedType(r *http.Request, w http.ResponseWriter, handler *PostHandler) (bool, jwt.Claims, error) {
	// Get UserId from JWT token
	authHeader := r.Header.Get("Authorization")
	var claims jwt.Claims
	var err error
	publicFeedWanted := false

	if authHeader == "" {
		publicFeedWanted = true
	} else {
		if !strings.HasPrefix(authHeader, "Bearer ") || len(authHeader) <= len("Bearer ") {
			err = errors.New("invalid authorization header")
			utils.WriteAndLogError(r.Context(), w, schemas.InvalidToken, http.StatusBadRequest, err)
			return false, nil, err
		}

		jwtToken := authHeader[len("Bearer "):]
		claims, err = handler.JWTManager.ValidateJWT(jwtToken)
		if err != nil {
			utils.WriteAndLogError(r.Context(), w, schemas.Unauthorized, http.StatusUnauthorized, err)
			return false, nil, err
		}

		feedType := r.URL.Query().Get(utils.FeedTypeParamKey)
		if feedType == "global" {
			publicFeedWanted = true
		}
	}

	return publicFeedWanted, claims, nil
}

// RetrieveFeed retrieves the appropriate feed based on whether a public or private feed is requested.
// It builds the database query dynamically based on the feed type and user input, retrieves the posts,
// and returns the posts along with pagination details.
func retrieveFeed(ctx context.Context, tx pgx.Tx, w http.ResponseWriter, r *http.Request, publicFeedWanted bool,
	claims jwt.Claims) ([]*schemas.PostDTO, int, string, string, error) {
	queryParams := r.URL.Query()
	limit, lastPostId := parseLimitAndPostId(queryParams.Get(utils.LimitParamKey), queryParams.Get(utils.PostIdParamKey))

	currentDataQueryIndex := 1
	currentCountQueryIndex := 1
	var userId string
	var countQuery string
	var dataQuery string
	var countQueryArgs []interface{}
	var dataQueryArgs []interface{}

	// Dynamically build queries based on user input
	if !publicFeedWanted {
		userId = claims.(jwt.MapClaims)["sub"].(string)
		countQuery = `SELECT COUNT(*) FROM alpha_schema.posts
    					INNER JOIN alpha_schema.subscriptions ON posts.author_id = subscriptions.subscribee_id
    					INNER JOIN alpha_schema.users ON posts.author_id = users.user_id    					
    					WHERE subscriptions.subscriber_id` + fmt.Sprintf(" = $%d", currentCountQueryIndex)
		currentCountQueryIndex++
		dataQuery = `
			SELECT post_id, username, nickname, profile_picture_url, content, posts.created_at, posts.longitude, posts.latitude, posts.accuracy 
			FROM alpha_schema.posts
			INNER JOIN alpha_schema.subscriptions ON posts.author_id = subscriptions.subscribee_id
			INNER JOIN alpha_schema.users ON posts.author_id = users.user_id				
			WHERE subscriptions.subscriber_id` + fmt.Sprintf(" = $%d", currentDataQueryIndex)
		currentDataQueryIndex++

		countQueryArgs = append(countQueryArgs, userId)
		dataQueryArgs = append(dataQueryArgs, userId)
	} else {
		countQuery = "SELECT COUNT(*) FROM alpha_schema.posts"
		dataQuery = `
			SELECT post_id, username, nickname, profile_picture_url, content, posts.created_at, posts.longitude, posts.latitude, posts.accuracy 
			FROM alpha_schema.posts
			INNER JOIN alpha_schema.users ON author_id = user_id`
	}

	// Append additional clauses to the data query based on the lastPostId
	if lastPostId == "" {
		// If we don't have a last post ID, we'll return the newest posts
		dataQuery += " ORDER BY created_at DESC LIMIT" + fmt.Sprintf(" $%d", currentDataQueryIndex)
		dataQueryArgs = append(dataQueryArgs, limit)
	} else {
		// If we have a last post ID, we'll return the posts that were created before the last post
		dataQuery += " AND posts.created_at < (SELECT created_at FROM alpha_schema.posts WHERE post_id = " +
			fmt.Sprintf("$%d) ", currentDataQueryIndex) + "ORDER BY created_at DESC LIMIT " +
			fmt.Sprintf("$%d", currentDataQueryIndex+1)
		dataQueryArgs = append(dataQueryArgs, lastPostId, limit)
	}

	count, posts, customErr, statusCode, err := retrieveCountAndRecords(ctx, tx, countQuery, countQueryArgs, dataQuery, dataQueryArgs)
	if err != nil {
		utils.WriteAndLogError(ctx, w, customErr, statusCode, err)
		return nil, 0, "", "", err
	}

	return posts, count, lastPostId, limit, nil
}

// RetrieveCountAndRecords retrieves the count of posts that match the criteria and the corresponding post records.
// It executes the provided count and data queries, processes the results, and returns the post count along with the post DTOs.
func retrieveCountAndRecords(ctx context.Context, tx pgx.Tx, countQuery string, countQueryArgs []interface{},
	dataQuery string, dataQueryArgs []interface{}) (int, []*schemas.PostDTO, *schemas.CustomError, int, error) {
	// Get the count of posts in the database that match the criteria
	row := tx.QueryRow(ctx, countQuery, countQueryArgs...)

	var count int
	if err := row.Scan(&count); err != nil {
		return 0, nil, schemas.DatabaseError, http.StatusInternalServerError, err
	}

	var rows pgx.Rows
	var err error

	rows, err = tx.Query(ctx, dataQuery, dataQueryArgs...)
	if err != nil {
		return 0, nil, schemas.DatabaseError, http.StatusInternalServerError, err
	}

	// Iterate over the rows and create the post DTOs
	posts := make([]*schemas.PostDTO, 0)

	for rows.Next() {
		post := &schemas.PostDTO{}
		var createdAt time.Time
		var longitude, latitude pgtype.Float8
		var accuracy pgtype.Int4

		if err := rows.Scan(&post.PostId, &post.Author.Username, &post.Author.Nickname, &post.Author.ProfilePictureURL,
			&post.Content, &createdAt, &longitude, &latitude, &accuracy); err != nil {
			return 0, nil, schemas.DatabaseError, http.StatusInternalServerError, err
		}

		if longitude.Valid && latitude.Valid {
			post.Location = &schemas.LocationDTO{
				Longitude: longitude.Float64,
				Latitude:  latitude.Float64,
			}
		}

		if accuracy.Valid {
			post.Location.Accuracy = accuracy.Int32
		}

		post.CreationDate = createdAt.Format(time.RFC3339)
		posts = append(posts, post)
	}

	return count, posts, nil, 0, nil
}

// parseLimitAndPostId parses the 'limit' and 'lastPostId' from the query parameters and provides default values if necessary.
func parseLimitAndPostId(limit, lastPostId string) (string, string) {
	intLimit, err := strconv.Atoi(limit)
	if err != nil || intLimit > 10 || intLimit < 1 {
		limit = "10"
	}

	postId, err := uuid.Parse(lastPostId)
	if err != nil || postId == uuid.Nil {
		lastPostId = ""
	}

	return limit, lastPostId
}<|MERGE_RESOLUTION|>--- conflicted
+++ resolved
@@ -36,12 +36,8 @@
 	Validator       *utils.Validator
 }
 
-<<<<<<< HEAD
-var hashtagRegex = regexp.MustCompile(`#\w+`) // Regular expression to find hashtags in content.
-=======
 var hashtagRegex = regexp.MustCompile(`#\w+`)
 var transactionErr = errors.New("error beginning transaction")
->>>>>>> 4bd66eb4
 
 // NewPostHandler returns a new PostHandler with the provided managers and validator.
 func NewPostHandler(databaseManager *managers.DatabaseMgr, jwtManager *managers.JWTMgr) PostHdl {
