// Package handlers implements the handlers for the different routes of the server to handle the incoming HTTP requests.
package handlers

import (
	"errors"
	"log"
	"net/http"
	"regexp"
	"strconv"
	"strings"
	"time"

	sq "github.com/Masterminds/squirrel"
	"github.com/gin-gonic/gin"
	"github.com/wwi21seb-projekt/errors-go/goerrors"
	"github.com/wwi21seb-projekt/server-alpha/internal/managers"
	"github.com/wwi21seb-projekt/server-alpha/internal/schemas"
	"github.com/wwi21seb-projekt/server-alpha/internal/utils"

	"github.com/jackc/pgerrcode"
	"github.com/jackc/pgx/v5"
	"github.com/jackc/pgx/v5/pgconn"
	"github.com/jackc/pgx/v5/pgtype"

	"github.com/golang-jwt/jwt/v5"
	"github.com/google/uuid"
)

// PostHdl defines the interface for handling post-related HTTP requests.
type PostHdl interface {
	CreatePost(c *gin.Context)
	DeletePost(c *gin.Context)
	QueryPosts(c *gin.Context)
	HandleGetFeedRequest(c *gin.Context)
<<<<<<< HEAD
	CreateComment(c *gin.Context)
	GetComments(c *gin.Context)
=======
	CreateLike(c *gin.Context)
	DeleteLike(c *gin.Context)
>>>>>>> 28668191
}

// PostHandler provides methods to handle post-related HTTP requests.
type PostHandler struct {
	DatabaseManager managers.DatabaseMgr
	JWTManager      managers.JWTMgr
}

var hashtagRegex = regexp.MustCompile(`#\w+`)
var errTransaction = errors.New("error beginning transaction")
var bearerPrefix = "Bearer "
var post_psql = sq.StatementBuilder.PlaceholderFormat(sq.Dollar)

// NewPostHandler returns a new PostHandler with the provided managers and validator.
func NewPostHandler(databaseManager *managers.DatabaseMgr, jwtManager *managers.JWTMgr) PostHdl {
	return &PostHandler{
		DatabaseManager: *databaseManager,
		JWTManager:      *jwtManager,
	}
}

func (handler *PostHandler) CreatePost(ctx *gin.Context) {
	tx := utils.BeginTransaction(ctx, handler.DatabaseManager.GetPool())
	if tx == nil {
		utils.WriteAndLogError(ctx, goerrors.DatabaseError, http.StatusInternalServerError, errTransaction)
		return
	}
	var err error
	defer utils.RollbackTransaction(ctx, tx, err)

	createPostRequest := ctx.Value(utils.SanitizedPayloadKey.String()).(*schemas.CreatePostRequest)
	claims := ctx.Value(utils.ClaimsKey.String()).(jwt.MapClaims)
	userId := claims["sub"].(string)
	postDto := &schemas.PostDTO{}
	repostPostId := uuid.Nil

	// Check if this is a repost
	if createPostRequest.RepostedPostId != "" {
		postDto.Repost = &schemas.RepostDTO{}
		postDto.Repost.Author = schemas.AuthorDTO{}

		var longitute, latitude pgtype.Float8
		var accuracy pgtype.Int4
		var createdAt pgtype.Timestamptz

		repostedPost := post_psql.Select("content", "posts.created_at", "users.username", "users.nickname",
			"users.profile_picture_url", "longitude", "latitude", "accuracy", "repost_post_id").
			From("alpha_schema.posts").
			InnerJoin("alpha_schema.users ON author_id = user_id").
			Where("post_id = ?", createPostRequest.RepostedPostId)
		sql, args, _ := repostedPost.ToSql()

		row := tx.QueryRow(ctx, sql, args...)
		err := row.Scan(&postDto.Repost.Content, &createdAt, &postDto.Repost.Author.Username,
			&postDto.Repost.Author.Nickname, &postDto.Repost.Author.ProfilePictureURL, &longitute, &latitude, &accuracy, &repostPostId)
		// Check for general errors and specific RowNotFound error, which indicates that the post was not found
		if err != nil {
			if errors.Is(err, pgx.ErrNoRows) {
				utils.WriteAndLogError(ctx, goerrors.PostNotFound, http.StatusNotFound, errors.New("post not found"))
				return
			}

			utils.WriteAndLogError(ctx, goerrors.DatabaseError, http.StatusInternalServerError, err)
			return
		}

		// If the post is a repost of a repost, we deny the request
		if repostPostId != uuid.Nil {
			utils.WriteAndLogError(ctx, goerrors.BadRequest, http.StatusBadRequest, errors.New("repost of repost"))
			return
		}

		// Set the location if it exists
		if longitute.Valid && latitude.Valid && accuracy.Valid {
			postDto.Repost.Location = &schemas.LocationDTO{}
			postDto.Repost.Location.Longitude = longitute.Float64
			postDto.Repost.Location.Latitude = latitude.Float64
			postDto.Repost.Location.Accuracy = accuracy.Int32
		}

		// Set the creation date in the correct format
		postDto.Repost.CreationDate = createdAt.Time.Format(time.RFC3339)
	}

	// Create the post
	postId := uuid.New()
	createdAt := time.Now()
	arguments := []interface{}{postId, userId, createPostRequest.Content, createdAt}
	insertQuery := post_psql.Insert("alpha_schema.posts").Columns("post_id", "author_id", "content", "created_at")

	if createPostRequest.Location != (schemas.LocationDTO{}) {
		insertQuery = insertQuery.Columns("longitude", "latitude", "accuracy")
		arguments = append(arguments, createPostRequest.Location.Longitude, createPostRequest.Location.Latitude,
			createPostRequest.Location.Accuracy)
	}
	if postDto.Repost != nil {
		insertQuery = insertQuery.Columns("repost_post_id")
		arguments = append(arguments, createPostRequest.RepostedPostId)
	}

	insertQuery = insertQuery.Values(arguments...)
	sql, args, _ := insertQuery.ToSql()
	_, err = tx.Exec(ctx, sql, args...)
	if err != nil {
		utils.WriteAndLogError(ctx, goerrors.DatabaseError, http.StatusInternalServerError, err)
		return
	}

	// Get the hashtags
	hashtags := hashtagRegex.FindAllString(createPostRequest.Content, -1)
	for _, hashtag := range hashtags {
		hashtagId := uuid.New()

		queryString, args, _ := post_psql.Insert("alpha_schema.hashtags").Columns("hashtag_id", "content").
			Values(hashtagId, hashtag).Suffix("ON CONFLICT (content) DO UPDATE SET content=alpha_schema.hashtags.content " +
			"RETURNING hashtag_id").ToSql()
		if err := tx.QueryRow(ctx, queryString, args...).Scan(&hashtagId); err != nil {
			utils.WriteAndLogError(ctx, goerrors.DatabaseError, http.StatusInternalServerError, err)
			return
		}

		queryString, args, _ = post_psql.Insert("alpha_schema.many_posts_has_many_hashtags").Columns("post_id_posts", "hashtag_id_hashtags").
			Values(postId, hashtagId).ToSql()
		if _, err = tx.Exec(ctx, queryString, args...); err != nil {
			utils.WriteAndLogError(ctx, goerrors.DatabaseError, http.StatusInternalServerError, err)
			return
		}
	}

	// Get the author
	queryString, args, _ := post_psql.Select("username", "nickname", "profile_picture_url").
		From("alpha_schema.users").Where("user_id = ?", userId).ToSql()
	row := tx.QueryRow(ctx, queryString, args...)

	author := &schemas.AuthorDTO{}
	if err := row.Scan(&author.Username, &author.Nickname, &author.ProfilePictureURL); err != nil {
		utils.WriteAndLogError(ctx, goerrors.DatabaseError, http.StatusInternalServerError, err)
		return
	}

	// Commit the transaction
	if err := utils.CommitTransaction(ctx, tx); err != nil {
		return
	}

	// Create the post DTO
	post := &schemas.PostDTO{
		PostId:       postId.String(),
		Author:       *author,
		Content:      createPostRequest.Content,
		CreationDate: createdAt.Format(time.RFC3339),
		Likes:        0,
		Liked:        false,
		Repost:       postDto.Repost,
	}

	if createPostRequest.Location != (schemas.LocationDTO{}) {
		post.Location = &createPostRequest.Location
	}

	// Write the response
	utils.WriteAndLogResponse(ctx, post, http.StatusCreated)
}

// DeletePost handles the deletion of a post by ID. It verifies the user's authorization to delete the post,
// deletes the post and its associated hashtags if they are no longer used, and commits the transaction.
func (handler *PostHandler) DeletePost(ctx *gin.Context) {
	// Begin a new transaction
	tx := utils.BeginTransaction(ctx, handler.DatabaseManager.GetPool())
	if tx == nil {
		utils.WriteAndLogError(ctx, goerrors.DatabaseError, http.StatusInternalServerError, errTransaction)
		return
	}
	var err error
	defer utils.RollbackTransaction(ctx, tx, err)

	// Get the post ID from the URL
	postId := ctx.Param(utils.PostIdParamKey)
	// Get the user ID from the JWT token
	claims := ctx.Value(utils.ClaimsKey.String()).(jwt.MapClaims)
	userId := claims["sub"].(string)

	// Check if the user is the author of the post
	queryString := "SELECT author_id, content FROM alpha_schema.posts WHERE post_id = $1"
	row := tx.QueryRow(ctx, queryString, postId)

	var authorId, content string
	if err := row.Scan(&authorId, &content); err != nil {
		if errors.Is(err, pgx.ErrNoRows) {
			utils.WriteAndLogError(ctx, goerrors.PostNotFound, http.StatusNotFound, err)
			return
		}

		utils.WriteAndLogError(ctx, goerrors.DatabaseError, http.StatusInternalServerError, err)
		return
	}

	if userId != authorId {
		utils.WriteAndLogError(ctx, goerrors.DeletePostForbidden, http.StatusForbidden,
			errors.New("user is not the author of the post"))
		return
	}

	// Delete the post
	queryString = "DELETE FROM alpha_schema.posts WHERE post_id = $1"
	if _, err = tx.Exec(ctx, queryString, postId); err != nil {
		utils.WriteAndLogError(ctx, goerrors.DatabaseError, http.StatusInternalServerError, err)
		return
	}

	// Delete the hashtags that are not used by any other post
	hashtags := hashtagRegex.FindAllString(content, -1)
	queryString = `DELETE FROM alpha_schema.hashtags WHERE hashtags.content = $1 
					AND NOT EXISTS 
					    (SELECT 1 FROM alpha_schema.many_posts_has_many_hashtags 
					WHERE many_posts_has_many_hashtags.hashtag_id_hashtags = 
					      (SELECT hashtag_id FROM alpha_schema.hashtags WHERE hashtags.content = $1))`

	for _, hashtag := range hashtags {
		if _, err = tx.Exec(ctx, queryString, hashtag); err != nil {
			utils.WriteAndLogError(ctx, goerrors.DatabaseError, http.StatusInternalServerError, err)
			return
		}
	}

	// Commit the transaction
	if err := utils.CommitTransaction(ctx, tx); err != nil {
		return
	}

	// Write the response
	utils.WriteAndLogResponse(ctx, nil, http.StatusNoContent)
}

// QueryPosts handles querying of posts based on the provided query parameters. It builds the database query dynamically,
// retrieves the count and records of matching posts, and creates a paginated response.
func (handler *PostHandler) QueryPosts(ctx *gin.Context) {
	// Get the query parameters
	q := ctx.Query(utils.QueryParamKey)
	limit, lastPostId := utils.ParseLimitAndPostId(ctx.Query(utils.LimitParamKey), ctx.Query(utils.PostIdParamKey))
	limitInt, _ := strconv.Atoi(limit)

	// Get the user ID from the JWT token
	claims := ctx.Value(utils.ClaimsKey.String()).(jwt.MapClaims)
	userId := claims["sub"].(string)

	// Build dataQueryString
	dataQueryBuilder := post_psql.Select().
		Columns("posts.post_id", "posts.content", "posts.created_at", "posts.longitude", "posts.latitude", "posts.accuracy").
		Columns("users.username", "users.nickname", "users.profile_picture_url").
		Columns("repost.content", "repost.created_at", "repost.longitude", "repost.latitude", "repost.accuracy").
		Columns("repost_author.username", "repost_author.nickname", "repost_author.profile_picture_url").
		Column("COUNT(likes.post_id) AS likes").
		Column("CASE WHEN EXISTS (SELECT 1 FROM alpha_schema.likes WHERE likes.user_id = ? AND likes.post_id = posts.post_id) THEN TRUE ELSE FALSE END AS liked", userId).
		From("alpha_schema.posts").
		InnerJoin("alpha_schema.users ON posts.author_id = user_id").
		InnerJoin("alpha_schema.many_posts_has_many_hashtags ON posts.post_id = post_id_posts").
		InnerJoin("alpha_schema.hashtags ON hashtag_id = hashtag_id_hashtags").
		LeftJoin("alpha_schema.likes ON posts.post_id = likes.post_id").
		LeftJoin("alpha_schema.posts AS repost ON posts.repost_post_id = repost.post_id").
		LeftJoin("alpha_schema.users AS repost_author ON repost.author_id = repost_author.user_id").
		Where("hashtags.content LIKE ?", "%"+q+"%")

	if lastPostId != "" {
		dataQueryBuilder = dataQueryBuilder.Where("posts.created_at < (SELECT created_at FROM alpha_schema.posts WHERE post_id = ?)", lastPostId)
	}

	dataQueryBuilder = dataQueryBuilder.
		GroupBy("posts.post_id", "users.username", "users.nickname", "users.profile_picture_url", "repost.content", "repost.created_at",
			"repost.longitude", "repost.latitude", "repost.accuracy", "repost_author.username", "repost_author.nickname", "repost_author.profile_picture_url").
		OrderBy("posts.created_at DESC").Limit(uint64(limitInt))

	countQueryBuilder := post_psql.
		Select("COUNT(DISTINCT posts.post_id)").
		From("alpha_schema.posts").
		InnerJoin("alpha_schema.users ON author_id = user_id").
		InnerJoin("alpha_schema.many_posts_has_many_hashtags ON posts.post_id = post_id_posts").
		InnerJoin("alpha_schema.hashtags ON hashtag_id = hashtag_id_hashtags").
		Where("hashtags.content LIKE ?", "%"+q+"%")

	dataQueryString, dataQueryArgs, _ := dataQueryBuilder.ToSql()
	countQueryString, countQueryArgs, _ := countQueryBuilder.ToSql()

	log.Println(dataQueryString)

	// Get count and posts
	count, posts, customErr, statusCode, err := handler.retrieveCountAndRecords(ctx, countQueryString, countQueryArgs,
		dataQueryString, dataQueryArgs)
	if err != nil {
		utils.WriteAndLogError(ctx, customErr, statusCode, err)
		return
	}

	// Create paginated response and send it
	paginatedResponse := createPaginatedResponse(posts, lastPostId, limit, count)
	utils.WriteAndLogResponse(ctx, paginatedResponse, http.StatusOK)
}

// HandleGetFeedRequest handles requests to retrieve a feed. It determines the feed type (public or private),
// retrieves the appropriate feed based on the user's subscriptions if needed, and creates a paginated response.
func (handler *PostHandler) HandleGetFeedRequest(ctx *gin.Context) {
	// Determine the feed type
	publicFeedWanted, claims, err := determineFeedType(ctx, handler)
	if err != nil {
		return
	}

	// Retrieve the feed based on the wanted feed type
	posts, records, lastPostId, limit, err := handler.retrieveFeed(ctx, publicFeedWanted, claims)
	if err != nil {
		return
	}

	paginatedResponse := createPaginatedResponse(posts, lastPostId, limit, records)
	utils.WriteAndLogResponse(ctx, paginatedResponse, http.StatusOK)
}

// CreatePaginatedResponse creates a paginated response for a list of posts based on the provided parameters.
func createPaginatedResponse(posts []*schemas.PostDTO, lastPostId, limit string, records int) *schemas.PaginatedResponse {
	// Get the last post ID
	if len(posts) > 0 {
		lastPostId = posts[len(posts)-1].PostId
	}

	// Create pagination DTO
	pagination := &schemas.PostPagination{
		LastPostId: lastPostId,
		Limit:      limit,
		Records:    records,
	}

	paginatedResponse := &schemas.PaginatedResponse{
		Records:    posts,
		Pagination: pagination,
	}
	return paginatedResponse
}

// DetermineFeedType determines the type of feed requested based on the presence and content of the JWT token
// and the 'feedType' query parameter.
func determineFeedType(c *gin.Context, handler *PostHandler) (bool, jwt.Claims, error) {
	// Get UserId from JWT token
	authHeader := c.GetHeader("Authorization")
	var claims jwt.Claims
	var err error
	publicFeedWanted := false

	if authHeader == "" {
		// If no JWT token is provided, we assume the user wants the global feed
		return true, nil, nil
	}

	if !strings.HasPrefix(authHeader, bearerPrefix) || len(authHeader) <= len(bearerPrefix) {
		err = errors.New("invalid authorization header")
		utils.WriteAndLogError(c, goerrors.InvalidToken, http.StatusBadRequest, err)
		return false, nil, err
	}

	jwtToken := authHeader[len(bearerPrefix):]
	claims, err = handler.JWTManager.ValidateJWT(jwtToken)
	if err != nil {
		utils.WriteAndLogError(c, goerrors.Unauthorized, http.StatusUnauthorized, err)
		return false, nil, err
	}

	feedType := c.Query(utils.FeedTypeParamKey)
	if feedType == "global" {
		publicFeedWanted = true
	}

	return publicFeedWanted, claims, nil
}

// RetrieveFeed retrieves the appropriate feed based on whether a public or private feed is requested.
// It builds the database query dynamically based on the feed type and user input, retrieves the posts,
// and returns the posts along with pagination details.
func (handler *PostHandler) retrieveFeed(ctx *gin.Context, publicFeedWanted bool,
	claims jwt.Claims) ([]*schemas.PostDTO, int, string, string, error) {
	limit, lastPostId := utils.ParseLimitAndPostId(ctx.Query(utils.LimitParamKey), ctx.Query(utils.PostIdParamKey))
	var userId string

	countQueryBuilder := post_psql.Select("COUNT(*)").From("alpha_schema.posts")
	dataQueryBuilder := post_psql.Select().
		Columns("posts.post_id", "posts.content", "posts.created_at", "posts.longitude", "posts.latitude", "posts.accuracy").
		Columns("users.username", "users.nickname", "users.profile_picture_url").
		Columns("repost.content", "repost.created_at", "repost.longitude", "repost.latitude", "repost.accuracy").
		Columns("repost_author.username", "repost_author.nickname", "repost_author.profile_picture_url").
		Column("COUNT(likes.post_id) AS likes")

	// Dynamically build queries based on user input
	if !publicFeedWanted {
		userId = claims.(jwt.MapClaims)["sub"].(string)
		countQueryBuilder = countQueryBuilder.
			InnerJoin("alpha_schema.subscriptions ON posts.author_id = subscriptions.subscribee_id").
			InnerJoin("alpha_schema.users ON posts.author_id = users.user_id").
			Where("subscriptions.subscriber_id = ?", userId)
		dataQueryBuilder = dataQueryBuilder.
			Column("CASE WHEN EXISTS (SELECT 1 FROM alpha_schema.likes WHERE likes.user_id = ? "+
				"AND likes.post_id = posts.post_id) THEN TRUE ELSE FALSE END AS liked", userId).
			From("alpha_schema.posts").
			InnerJoin("alpha_schema.subscriptions ON posts.author_id = subscriptions.subscribee_id").
			InnerJoin("alpha_schema.users ON posts.author_id = users.user_id").
			LeftJoin("alpha_schema.likes ON posts.post_id = likes.post_id").
			LeftJoin("alpha_schema.posts AS repost ON posts.repost_post_id = repost.post_id").
			LeftJoin("alpha_schema.users AS repost_author ON repost.author_id = repost_author.user_id").
			Where("subscriptions.subscriber_id = ?", userId)
	} else {
		dataQueryBuilder = dataQueryBuilder.
			Column("FALSE AS liked").
			From("alpha_schema.posts").
			InnerJoin("alpha_schema.users ON posts.author_id = users.user_id").
			LeftJoin("alpha_schema.likes ON posts.post_id = likes.post_id").
			LeftJoin("alpha_schema.posts AS repost ON posts.repost_post_id = repost.post_id").
			LeftJoin("alpha_schema.users AS repost_author ON repost.author_id = repost_author.user_id")
	}

	// Append additional clauses to the data query based on the lastPostId
	if lastPostId != "" {
		// If we don't have a last post ID, we'll return the newest posts
		dataQueryBuilder = dataQueryBuilder.Where("posts.created_at < (SELECT created_at FROM alpha_schema.posts WHERE post_id = ?)", lastPostId)
	}

	intLimit, _ := strconv.Atoi(limit)
	dataQueryBuilder = dataQueryBuilder.
		GroupBy("posts.post_id", "users.username", "users.nickname", "users.profile_picture_url", "repost.content", "repost.created_at",
			"repost.longitude", "repost.latitude", "repost.accuracy", "repost_author.username", "repost_author.nickname", "repost_author.profile_picture_url").
		OrderBy("posts.created_at DESC").Limit(uint64(intLimit))

	dataQuery, dataQueryArgs, _ := dataQueryBuilder.ToSql()
	countQuery, countQueryArgs, _ := countQueryBuilder.ToSql()

	count, posts, customErr, statusCode, err := handler.retrieveCountAndRecords(ctx, countQuery, countQueryArgs, dataQuery, dataQueryArgs)
	if err != nil {
		utils.WriteAndLogError(ctx, customErr, statusCode, err)
		return nil, 0, "", "", err
	}

	return posts, count, lastPostId, limit, nil
}

// RetrieveCountAndRecords retrieves the count of posts that match the criteria and the corresponding post records.
// It executes the provided count and data queries, processes the results, and returns the post count along with the post DTOs.
func (handler *PostHandler) retrieveCountAndRecords(ctx *gin.Context, countQuery string, countQueryArgs []interface{},
	dataQuery string, dataQueryArgs []interface{}) (int, []*schemas.PostDTO, *goerrors.CustomError, int, error) {
	// Get the count of posts in the database that match the criteria
	row := handler.DatabaseManager.GetPool().QueryRow(ctx, countQuery, countQueryArgs...)

	var count int
	if err := row.Scan(&count); err != nil {
		return 0, nil, goerrors.DatabaseError, http.StatusInternalServerError, err
	}

	var rows pgx.Rows
	var err error

	rows, err = handler.DatabaseManager.GetPool().Query(ctx, dataQuery, dataQueryArgs...)
	if err != nil {
		return 0, nil, goerrors.DatabaseError, http.StatusInternalServerError, err
	}

	// Iterate over the rows and create the post DTOs
	posts, err := utils.CreatePostDtoFromRows(rows)
	if err != nil {
		return 0, nil, goerrors.DatabaseError, http.StatusInternalServerError, err
	}

	return count, posts, nil, 0, nil
}

func (handler *PostHandler) CreateLike(ctx *gin.Context) {
	var err error
	tx := utils.BeginTransaction(ctx, handler.DatabaseManager.GetPool())
	if tx == nil {
		utils.WriteAndLogError(ctx, goerrors.DatabaseError, http.StatusInternalServerError, errTransaction)
		return
	}
	defer utils.RollbackTransaction(ctx, tx, err)

	// Get the post ID from the URL
	postId := ctx.Param(utils.PostIdParamKey)
	if _, err := uuid.Parse(postId); err != nil {
		utils.WriteAndLogError(ctx, goerrors.PostNotFound, http.StatusBadRequest, err)
		return
	}

	// Get the user ID from the JWT token
	claims := ctx.Value(utils.ClaimsKey.String()).(jwt.MapClaims)
	userId := claims["sub"].(string)

	queryString := `INSERT INTO alpha_schema.likes (user_id, post_id, liked_at) VALUES($1,$2,$3)
					ON CONFLICT (user_id, post_id) DO NOTHING;`

	result, err := tx.Exec(ctx, queryString, userId, postId, time.Now())
	var pgErr *pgconn.PgError
	if errors.As(err, &pgErr) && pgerrcode.IsIntegrityConstraintViolation(pgErr.Code) {
		utils.WriteAndLogError(ctx, goerrors.PostNotFound, http.StatusNotFound, err)
		return
	}

	if err != nil {
		utils.WriteAndLogError(ctx, goerrors.DatabaseError, http.StatusInternalServerError, err)
		return
	}

	if result.RowsAffected() == 0 {
		utils.WriteAndLogResponse(ctx, goerrors.AlreadyLiked, http.StatusConflict)
		return
	}
	// Commit the transaction
	if err := utils.CommitTransaction(ctx, tx); err != nil {
		return
	}

	utils.WriteAndLogResponse(ctx, nil, http.StatusNoContent)
}

func (handler *PostHandler) DeleteLike(ctx *gin.Context) {
	var err error
	tx := utils.BeginTransaction(ctx, handler.DatabaseManager.GetPool())
	if tx == nil {
		utils.WriteAndLogError(ctx, goerrors.DatabaseError, http.StatusInternalServerError, errTransaction)
		return
	}
	defer utils.RollbackTransaction(ctx, tx, err)

	// Get the post ID from the URL
	postId := ctx.Param(utils.PostIdParamKey)
	// Get the user ID from the JWT token
	claims := ctx.Value(utils.ClaimsKey.String()).(jwt.MapClaims)
	userId := claims["sub"].(string)

	queryString := `SELECT EXISTS(SELECT 1 FROM alpha_schema.posts WHERE post_id = $1) AS post_exists, 
                       EXISTS(SELECT 1 FROM alpha_schema.likes WHERE post_id = $1 AND user_id = $2) AS like_exists;`

	var postExists, likeExists bool
	err = tx.QueryRow(ctx, queryString, postId, userId).Scan(&postExists, &likeExists)
	if err != nil {
		utils.WriteAndLogError(ctx, goerrors.DatabaseError, http.StatusInternalServerError, err)
		return
	}
	if !postExists {
		utils.WriteAndLogResponse(ctx, goerrors.PostNotFound, http.StatusNotFound)
		return
	}
	if !likeExists {
		utils.WriteAndLogResponse(ctx, goerrors.NotLiked, http.StatusConflict)
		return
	}
	queryString = `DELETE FROM alpha_schema.likes WHERE post_id = $1 AND user_id = $2`
	if _, err = tx.Exec(ctx, queryString, postId, userId); err != nil {
		utils.WriteAndLogError(ctx, goerrors.DatabaseError, http.StatusInternalServerError, err)
		return
	}
	// Commit the transaction
	if err := utils.CommitTransaction(ctx, tx); err != nil {
		return
	}

<<<<<<< HEAD
	return limit, lastPostId
}

func (handler *PostHandler) CreateComment(ctx *gin.Context) {
	// Begin a new transaction
	tx := utils.BeginTransaction(ctx, handler.DatabaseManager.GetPool())
	if tx == nil {
		utils.WriteAndLogError(ctx, goerrors.DatabaseError, http.StatusInternalServerError, errTransaction)
		return
	}
	var err error
	defer utils.RollbackTransaction(ctx, tx, err)

	// Fetch JWT and Payload from context
	createCommentRequest := ctx.Value(utils.SanitizedPayloadKey.String()).(*schemas.CreateCommentRequest)
	claims := ctx.Value(utils.ClaimsKey.String()).(jwt.MapClaims)

	// Create the comment
	commentId := uuid.New()
	userId := claims["sub"].(string)
	postId := ctx.Param(utils.PostIdParamKey)
	createdAt := time.Now()

	queryString := "INSERT INTO alpha_schema.comments (comment_id, post_id, author_id, created_at, content) VALUES($1, $2, $3, $4, $5)"
	queryArgs := []interface{}{commentId, postId, userId, createdAt, createCommentRequest.Content}

	_, err = tx.Exec(ctx, queryString, queryArgs...)
	if err != nil {
		// Checking if the error is due to post not found
		pgErr, ok := err.(*pgconn.PgError)
		if ok && pgErr.Code == pgerrcode.ForeignKeyViolation {
			// Handling the error for post not found
			utils.WriteAndLogError(ctx, goerrors.PostNotFound, http.StatusNotFound, errors.New("post not found"))
			return
		}
		// Handling other database errors
		utils.WriteAndLogError(ctx, goerrors.DatabaseError, http.StatusInternalServerError, err)
		return
	}

	// Get the author
	queryString = "SELECT username, nickname, profile_picture_url FROM alpha_schema.users WHERE user_id = $1"
	row := tx.QueryRow(ctx, queryString, userId)

	author := &schemas.AuthorDTO{}
	if err := row.Scan(&author.Username, &author.Nickname, &author.ProfilePictureURL); err != nil {
		utils.WriteAndLogError(ctx, goerrors.DatabaseError, http.StatusInternalServerError, err)
		return
	}

	// Commit the transaction
	if err := utils.CommitTransaction(ctx, tx); err != nil {
		return
	}

	// Create the comment DTO
	comment := &schemas.CommentDTO{
		Content: createCommentRequest.Content,
		Author: schemas.AuthorDTO{
			Username:          author.Username,
			Nickname:          author.Nickname,
			ProfilePictureURL: author.ProfilePictureURL,
		},
	}

	// Write the response
	utils.WriteAndLogResponse(ctx, comment, http.StatusCreated)
}

// GetComments handles requests to get the comments to a post.
func (handler *PostHandler) GetComments(ctx *gin.Context) {
	// Extract postId from the URL parameter
	postId := ctx.Param(utils.PostIdParamKey)

	// Parse pagination parameters
	offset, limit, err := utils.ParsePaginationParams(ctx)
	if err != nil {
		utils.WriteAndLogError(ctx, goerrors.BadRequest, http.StatusBadRequest, err)
		return
	}

	var postCount int
	queryString := "SELECT COUNT(*) FROM alpha_schema.posts WHERE post_id = $1"
	handler.DatabaseManager.GetPool().QueryRow(ctx, queryString, postId).Scan(&postCount)
	if postCount == 0 {
		utils.WriteAndLogError(ctx, goerrors.PostNotFound, http.StatusNotFound, errors.New("post not found"))
		return
	}

	var commentCount int
	queryString = "SELECT COUNT(*) FROM alpha_schema.comments WHERE post_id = $1"
	handler.DatabaseManager.GetPool().QueryRow(ctx, queryString, postId).Scan(&commentCount)

	// Query to fetch comments related to the postId
	queryString = `
        SELECT c.comment_id, c.content, c.created_at, u.username, u.nickname
        FROM alpha_schema.comments AS c
        JOIN alpha_schema.users AS u ON c.author_id = u.user_id
        WHERE c.post_id = $1
        ORDER BY c.created_at DESC
        LIMIT $2 OFFSET $3`

	rows, err := handler.DatabaseManager.GetPool().Query(ctx, queryString, postId, limit, offset)
	if err != nil {
		utils.WriteAndLogError(ctx, goerrors.DatabaseError, http.StatusInternalServerError, err)
		return
	}
	defer rows.Close()

	comments := make([]schemas.CommentDTO, 0)
	for rows.Next() {
		var comment schemas.CommentDTO
		var author schemas.AuthorDTO

		var commentId string
		var createdAt time.Time

		if err := rows.Scan(&commentId, &comment.Content, &createdAt, &author.Username, &author.Nickname); err != nil {
			utils.WriteAndLogError(ctx, goerrors.DatabaseError, http.StatusInternalServerError, err)
			return
		}

		comment.CommentId = commentId
		comment.Author = author
		comment.CreationDate = createdAt.Format(time.RFC3339)

		comments = append(comments, comment)
	}

	// Build and send the paginated response
	response := schemas.PaginatedResponse{
		Records: comments,
		Pagination: &schemas.Pagination{
			Offset:  offset,
			Limit:   limit,
			Records: commentCount,
		},
	}
	utils.WriteAndLogResponse(ctx, response, http.StatusOK)
=======
	utils.WriteAndLogResponse(ctx, nil, http.StatusNoContent)
>>>>>>> 28668191
}<|MERGE_RESOLUTION|>--- conflicted
+++ resolved
@@ -32,13 +32,10 @@
 	DeletePost(c *gin.Context)
 	QueryPosts(c *gin.Context)
 	HandleGetFeedRequest(c *gin.Context)
-<<<<<<< HEAD
 	CreateComment(c *gin.Context)
 	GetComments(c *gin.Context)
-=======
 	CreateLike(c *gin.Context)
 	DeleteLike(c *gin.Context)
->>>>>>> 28668191
 }
 
 // PostHandler provides methods to handle post-related HTTP requests.
@@ -597,8 +594,7 @@
 		return
 	}
 
-<<<<<<< HEAD
-	return limit, lastPostId
+	utils.WriteAndLogResponse(ctx, nil, http.StatusNoContent)
 }
 
 func (handler *PostHandler) CreateComment(ctx *gin.Context) {
@@ -737,7 +733,4 @@
 		},
 	}
 	utils.WriteAndLogResponse(ctx, response, http.StatusOK)
-=======
-	utils.WriteAndLogResponse(ctx, nil, http.StatusNoContent)
->>>>>>> 28668191
 }